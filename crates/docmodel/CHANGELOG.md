--- conflicted
+++ resolved
@@ -1,14 +1,4 @@
-<<<<<<< HEAD
-# tectonic_docmodel 0.2.0 (2022-10-03)
-
-- Define a new TOML item, `shell_escape_cwd`, that can be used to specify the
-  directory in which shell-escape state should be managed. The main expected use
-  case is to set it to the TeX source directory, to make it possible to work
-  around limitations in Tectonic’s encapsulated shell-escape support.
-
-
-=======
-# rc: micro bump
+# tectonic_docmodel 0.2.1 (2023-05-18)
 
 - Update the `toml` dependency to the 0.7 series (#1038, @CraftSpider)
 - Have `shell_escape_cwd` imply `shell_escape = true` (#966, @pkgw)
@@ -22,7 +12,6 @@
   around limitations in Tectonic’s encapsulated shell-escape support.
 
 
->>>>>>> 09d86371
 # tectonic_docmodel 0.1.2 (2022-02-28)
 
 - Define HTML options for build output (#865, @pkgw)
