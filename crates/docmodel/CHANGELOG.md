--- conflicted
+++ resolved
@@ -1,12 +1,4 @@
-<<<<<<< HEAD
-# tectonic_docmodel 0.2.1 (2023-05-18)
-
-- Update the `toml` dependency to the 0.7 series (#1038, @CraftSpider)
-- Have `shell_escape_cwd` imply `shell_escape = true` (#966, @pkgw)
-
-
-=======
-# rc: micro bump
+# tectonic_docmodel 0.2.2 (2024-02-05)
 
 - Add a `metadata` field to the Tectonic.toml file specification, allowing
   open-ended, user-defined metadata (#1120, @rm-dr). This is useful for custom
@@ -20,7 +12,6 @@
 - Have `shell_escape_cwd` imply `shell_escape = true` (#966, @pkgw)
 
 
->>>>>>> 9c23117b
 # tectonic_docmodel 0.2.0 (2022-10-03)
 
 - Define a new TOML item, `shell_escape_cwd`, that can be used to specify the
