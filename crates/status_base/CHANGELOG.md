<<<<<<< HEAD
# tectonic_status_base 0.2.0 (2021-06-15)

- Add `PlainStatusBackend.always_stderr()`, allowing users to specify that
  status-reporting output in this backend should always go to standard error
  rather than standard output. This is useful in cases where a program's output
  to stdout needs to be machine-parseable, since the status-reporting could
  potentially interfere with that if not directed elsewhere (@pkgw, #768).


=======
# rc: micro bump

- Tidy up recent Clippy warnings.


# tectonic_status_base 0.2.0 (2021-06-15)

- Add `PlainStatusBackend.always_stderr()`, allowing users to specify that
  status-reporting output in this backend should always go to standard error
  rather than standard output. This is useful in cases where a program's output
  to stdout needs to be machine-parseable, since the status-reporting could
  potentially interfere with that if not directed elsewhere (@pkgw, #768).


>>>>>>> 09d86371
# tectonic_status_base 0.1.0 (2021-01-15)

Initial release: a new crate with basic Tectonic status-reporting traits.

A lot of this is admittedly close to generic logging infrastructure, but we do
have some custom methods to help support a nice polished Tectonic UX. And that
will likely continue to be the case going forward.<|MERGE_RESOLUTION|>--- conflicted
+++ resolved
@@ -1,15 +1,4 @@
-<<<<<<< HEAD
-# tectonic_status_base 0.2.0 (2021-06-15)
-
-- Add `PlainStatusBackend.always_stderr()`, allowing users to specify that
-  status-reporting output in this backend should always go to standard error
-  rather than standard output. This is useful in cases where a program's output
-  to stdout needs to be machine-parseable, since the status-reporting could
-  potentially interfere with that if not directed elsewhere (@pkgw, #768).
-
-
-=======
-# rc: micro bump
+# tectonic_status_base 0.2.1 (2023-05-18)
 
 - Tidy up recent Clippy warnings.
 
@@ -23,7 +12,6 @@
   potentially interfere with that if not directed elsewhere (@pkgw, #768).
 
 
->>>>>>> 09d86371
 # tectonic_status_base 0.1.0 (2021-01-15)
 
 Initial release: a new crate with basic Tectonic status-reporting traits.
