--- conflicted
+++ resolved
@@ -5,7 +5,7 @@
 
 [package]
 name = "tectonic_bundles"
-version = "0.3.0"
+version = "0.3.1"
 authors = ["Peter Williams <peter@newton.cx>"]
 description = """
 Tectonic "bundle" (support file collection) implementations.
@@ -20,19 +20,11 @@
 [dependencies]
 flate2 = { version = "^1.0.19", default-features = false, features = ["zlib"] }
 fs2 = "^0.4"
-<<<<<<< HEAD
 tectonic_errors = { path = "../errors", version =">=0.2.0,<1"}
 tectonic_geturl = { path = "../geturl", version =">=0.3.0,<1", default-features = false }
 tectonic_io_base = { path = "../io_base", version =">=0.3.0,<1"}
 tectonic_status_base = { path = "../status_base", version =">=0.1.0,<1"}
-zip = { version = "^0.5", default-features = false, features = ["deflate"] }
-=======
-tectonic_errors = { path = "../errors", version = "0.0.0-dev.0" }
-tectonic_geturl = { path = "../geturl", version = "0.0.0-dev.0", default-features = false }
-tectonic_io_base = { path = "../io_base", version = "0.0.0-dev.0" }
-tectonic_status_base = { path = "../status_base", version = "0.0.0-dev.0" }
 zip = { version = "^0.6", default-features = false, features = ["deflate"] }
->>>>>>> 09d86371
 
 [features]
 default = ["geturl-reqwest"]
