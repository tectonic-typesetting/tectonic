<<<<<<< HEAD
# tectonic_bundles 0.2.0 (2021-10-11)

This release contains a major configuration change, updating the URL of the
default bundle to refer to a new, dedicated web service rather than using
`archive.org` (#833, @pkgw). The new default URL is:

=======
# rc: minor bump

This minor bump contains a breaking change!

- The default bundle URL is now parametrized with the "format version", which
  captures the internal capabilities of the XeTeX engine. Since the bundle and
  the engine are fairly tightly coupled, this allows us to provide bundles that
  track the capabilities of newer engine versions, while preserving the behavior
  of older engine versions. Anyway, instead of exporting a `FALLBACK_BUNDLE_URL`
  const, we now export a `get_fallback_bundle_url()` method that takes the
  format version as an argument. This argument should be the value of
  `tectonic_engine_xetex::FORMAT_SERIAL` if you have a module that actually
  links to the XeTeX engine.
- Make the cache location customizable with the environment variable
  `TECTONIC_CACHE_DIR` (#880, #884, @wischi-chr).
- Fix "fetching" of zero-size files to succeed without attempting any I/O (#888,
  @pkgw).


# tectonic_bundles 0.2.0 (2021-10-11)

This release contains a major configuration change, updating the URL of the
default bundle to refer to a new, dedicated web service rather than using
`archive.org` (#833, @pkgw). The new default URL is:

>>>>>>> 6234dd95
https://relay.fullyjustified.net/default_bundle.tar

This switch was motivated by the recent breakage caused by a change in
archive.org's internal implementation, even though that breakage has been fixed
in the most recent release of the `tectonic_geturl` crate. The `archive.org`
redirection service has always had low-level reliability issues and, more
importantly, is blocked in China, which is a fatal issue for a potentially large
number of users.

The new webservice is a very simple nginx server set up in a Docker container
defined in the [tectonic-relay-service] repo. The associated web infrastructure
runs on Microsoft Azure and is configured using Terraform files in the
[tectonic-cloud-infra] repo.

[tectonic-relay-service]: https://github.com/tectonic-typesetting/tectonic-relay-service
[tectonic-cloud-infra]: https://github.com/tectonic-typesetting/tectonic-cloud-infra

@pkgw owns the `fullyjustified.net` domain name and the Azure subscription into
which the services are deployed.


# tectonic_bundles 0.1.0 (2021-06-15)

Add the `tectonic_bundles` crate! This separates out the implementation of the
various Tectonic file “bundles” into a standalone crate, so that you can use
them without having to link to harfbuzz and everything else pulled in by the
main crate.

As usual, separating out this crate led to some good API clarifications and
improvements. The API offered here includes some nontrivial breakage compared to
the old APIs in `tectonic::io::*`, but it's much more rationalized.<|MERGE_RESOLUTION|>--- conflicted
+++ resolved
@@ -1,12 +1,4 @@
-<<<<<<< HEAD
-# tectonic_bundles 0.2.0 (2021-10-11)
-
-This release contains a major configuration change, updating the URL of the
-default bundle to refer to a new, dedicated web service rather than using
-`archive.org` (#833, @pkgw). The new default URL is:
-
-=======
-# rc: minor bump
+# tectonic_bundles 0.3.0 (2022-04-26)
 
 This minor bump contains a breaking change!
 
@@ -31,7 +23,6 @@
 default bundle to refer to a new, dedicated web service rather than using
 `archive.org` (#833, @pkgw). The new default URL is:
 
->>>>>>> 6234dd95
 https://relay.fullyjustified.net/default_bundle.tar
 
 This switch was motivated by the recent breakage caused by a change in
