<<<<<<< HEAD
# tectonic_bundles 0.3.0 (2022-04-26)

This minor bump contains a breaking change!

=======
# rc: micro bump

- Bump the `zip` dependency to the 0.6 series (#1038, @CraftSpider)
- Tidy up formatting and recent Clippy warnings


# tectonic_bundles 0.3.0 (2022-04-26)

This minor bump contains a breaking change!

>>>>>>> 09d86371
- The default bundle URL is now parametrized with the "format version", which
  captures the internal capabilities of the XeTeX engine. Since the bundle and
  the engine are fairly tightly coupled, this allows us to provide bundles that
  track the capabilities of newer engine versions, while preserving the behavior
  of older engine versions. Anyway, instead of exporting a `FALLBACK_BUNDLE_URL`
  const, we now export a `get_fallback_bundle_url()` method that takes the
  format version as an argument. This argument should be the value of
  `tectonic_engine_xetex::FORMAT_SERIAL` if you have a module that actually
  links to the XeTeX engine.
- Make the cache location customizable with the environment variable
  `TECTONIC_CACHE_DIR` (#880, #884, @wischi-chr).
- Fix "fetching" of zero-size files to succeed without attempting any I/O (#888,
  @pkgw).


# tectonic_bundles 0.2.0 (2021-10-11)

This release contains a major configuration change, updating the URL of the
default bundle to refer to a new, dedicated web service rather than using
`archive.org` (#833, @pkgw). The new default URL is:

https://relay.fullyjustified.net/default_bundle.tar

This switch was motivated by the recent breakage caused by a change in
archive.org's internal implementation, even though that breakage has been fixed
in the most recent release of the `tectonic_geturl` crate. The `archive.org`
redirection service has always had low-level reliability issues and, more
importantly, is blocked in China, which is a fatal issue for a potentially large
number of users.

The new webservice is a very simple nginx server set up in a Docker container
defined in the [tectonic-relay-service] repo. The associated web infrastructure
runs on Microsoft Azure and is configured using Terraform files in the
[tectonic-cloud-infra] repo.

[tectonic-relay-service]: https://github.com/tectonic-typesetting/tectonic-relay-service
[tectonic-cloud-infra]: https://github.com/tectonic-typesetting/tectonic-cloud-infra

@pkgw owns the `fullyjustified.net` domain name and the Azure subscription into
which the services are deployed.


# tectonic_bundles 0.1.0 (2021-06-15)

Add the `tectonic_bundles` crate! This separates out the implementation of the
various Tectonic file “bundles” into a standalone crate, so that you can use
them without having to link to harfbuzz and everything else pulled in by the
main crate.

As usual, separating out this crate led to some good API clarifications and
improvements. The API offered here includes some nontrivial breakage compared to
the old APIs in `tectonic::io::*`, but it's much more rationalized.<|MERGE_RESOLUTION|>--- conflicted
+++ resolved
@@ -1,10 +1,4 @@
-<<<<<<< HEAD
-# tectonic_bundles 0.3.0 (2022-04-26)
-
-This minor bump contains a breaking change!
-
-=======
-# rc: micro bump
+# tectonic_bundles 0.3.1 (2023-05-18)
 
 - Bump the `zip` dependency to the 0.6 series (#1038, @CraftSpider)
 - Tidy up formatting and recent Clippy warnings
@@ -14,7 +8,6 @@
 
 This minor bump contains a breaking change!
 
->>>>>>> 09d86371
 - The default bundle URL is now parametrized with the "format version", which
   captures the internal capabilities of the XeTeX engine. Since the bundle and
   the engine are fairly tightly coupled, this allows us to provide bundles that
