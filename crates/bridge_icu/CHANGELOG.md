--- conflicted
+++ resolved
@@ -1,12 +1,4 @@
-<<<<<<< HEAD
-# tectonic_bridge_icu 0.2.0 (2021-06-03)
-
-Fix up handling of how C/C++ header file paths are exported to dependent crates.
-This is a breaking change: we've moved from a single include directory to a list
-of them.
-
-=======
-# rc: micro bump
+# tectonic_bridge_icu 0.2.1 (2024-02-05)
 
 - Adjust the build script to try to get proper link ordering with libicudata
   (#1092, @pkgw).
@@ -19,7 +11,6 @@
 of them.
 
 
->>>>>>> 9c23117b
 # tectonic_bridge_icu 0.1.0 (2021-01-15)
 
 Initial release of ICU "bridge" crate for Tectonic.