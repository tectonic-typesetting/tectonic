# Copyright 2020-2021 the Tectonic Project
# Licensed under the MIT License.

# See README.md for discussion of features (or lack thereof) in this crate.

lints.workspace = true

[package]
name = "tectonic_engine_bibtex"
version = "0.2.2"
authors = ["Peter Williams <peter@newton.cx>"]
description = """
The `bibtex` program as a reusable crate.
"""
homepage = "https://tectonic-typesetting.github.io/"
documentation = "https://docs.rs/tectonic_engine_bibtex"
repository = "https://github.com/tectonic-typesetting/tectonic/"
readme = "README.md"
license = "MIT"
edition = "2021"

[dependencies]
libc = "^0.2"
<<<<<<< HEAD
tectonic_io_base = { path = "../io_base", version =">=0.4.2,<1"}
tectonic_bridge_core = { path = "../bridge_core", version =">=0.1.0,<1"}
tectonic_errors = { path = "../errors", version =">=0.2.0,<1"}
=======
indexmap = "2.0"
tectonic_io_base = { path = "../io_base", version = '0.0.0-dev.0' }
tectonic_bridge_core = { path = "../bridge_core", version = "0.0.0-dev.0" }
tectonic_errors = { path = "../errors", version = "0.0.0-dev.0" }
>>>>>>> d7f3275a

[dev-dependencies]
tectonic_status_base = { path = "../status_base", version = "0.0.0-dev.0" }

[package.metadata.internal_dep_versions]
tectonic_bridge_core = "thiscommit:2021-01-17:fohCh1sh"
tectonic_errors = "5c9ba661edf5ef669f24f9904f99cca369d999e7"
tectonic_io_base = "0d9169ef44b2652d6d70308a83022bfd60358e71"
tectonic_status_base = "0d9169ef44b2652d6d70308a83022bfd60358e71"<|MERGE_RESOLUTION|>--- conflicted
+++ resolved
@@ -7,7 +7,7 @@
 
 [package]
 name = "tectonic_engine_bibtex"
-version = "0.2.2"
+version = "0.2.2+20251006"
 authors = ["Peter Williams <peter@newton.cx>"]
 description = """
 The `bibtex` program as a reusable crate.
@@ -21,19 +21,13 @@
 
 [dependencies]
 libc = "^0.2"
-<<<<<<< HEAD
-tectonic_io_base = { path = "../io_base", version =">=0.4.2,<1"}
-tectonic_bridge_core = { path = "../bridge_core", version =">=0.1.0,<1"}
-tectonic_errors = { path = "../errors", version =">=0.2.0,<1"}
-=======
 indexmap = "2.0"
-tectonic_io_base = { path = "../io_base", version = '0.0.0-dev.0' }
-tectonic_bridge_core = { path = "../bridge_core", version = "0.0.0-dev.0" }
-tectonic_errors = { path = "../errors", version = "0.0.0-dev.0" }
->>>>>>> d7f3275a
+tectonic_io_base = { path = "../io_base", version = ">=0.4.2,<1" }
+tectonic_bridge_core = { path = "../bridge_core", version = ">=0.1.0,<1" }
+tectonic_errors = { path = "../errors", version = ">=0.2.0,<1" }
 
 [dev-dependencies]
-tectonic_status_base = { path = "../status_base", version = "0.0.0-dev.0" }
+tectonic_status_base = { path = "../status_base", version = ">=0.2.1,<1" }
 
 [package.metadata.internal_dep_versions]
 tectonic_bridge_core = "thiscommit:2021-01-17:fohCh1sh"
