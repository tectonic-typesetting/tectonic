--- conflicted
+++ resolved
@@ -1,12 +1,4 @@
-<<<<<<< HEAD
-# tectonic_bridge_core 0.3.2 (2023-05-18)
-
-- Bump the `md-5` dep to the 0.10 series (#1038, @CraftSpider)
-- Tidy up recent Clippy warnings.
-
-
-=======
-# rc: minor bump
+# tectonic_bridge_core 0.4.0 (2023-06-12)
 
 - Add new APIs, `CoreBridgeLauncher::with_expose_absolute_paths` and
   `CoreBridgeLauncher::with_mtime_override` (#1036, @Mrmaxmeier). These help
@@ -19,7 +11,6 @@
 - Tidy up recent Clippy warnings.
 
 
->>>>>>> aba764e7
 # tectonic_bridge_core 0.3.1 (2022-10-03)
 
 - Remove C's `time_t` from internal FFI APIs to avoid portability issues. This
