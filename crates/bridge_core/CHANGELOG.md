<<<<<<< HEAD
# tectonic_bridge_core 0.3.1 (2022-10-03)

- Remove C's `time_t` from internal FFI APIs to avoid portability issues. This
  should avoid issues with Linux Musl builds.


=======
# rc: micro bump

- Bump the `md-5` dep to the 0.10 series (#1038, @CraftSpider)
- Tidy up recent Clippy warnings.


# tectonic_bridge_core 0.3.1 (2022-10-03)

- Remove C's `time_t` from internal FFI APIs to avoid portability issues. This
  should avoid issues with Linux Musl builds.


>>>>>>> 09d86371
# tectonic_bridge_core 0.3.0 (2021-10-11)

- Add `SecuritySettings::allow_extra_search_paths()` (#814, @ralismark).


# tectonic_bridge_core 0.2.2 (2021-06-17)

- Switch from running [cbindgen] at build time to having the developer run it
  manually. This really ought to fix the crate builds on docs.rs ([#788]), and
  should speed builds too.

[cbindgen]: https://github.com/eqrion/cbindgen
[#788]: https://github.com/tectonic-typesetting/tectonic/issues/788


# tectonic_bridge_core 0.2.1 (2021-06-17)

- Attempt to fix crate builds on docs.rs — see [#788]. This works around an
  issue in Tectonic’s usage of [cbindgen] by configuring Cargo to operate in
  offline mode when building on docs.rs, which builds crates with network access
  turned off.

[#788]: https://github.com/tectonic-typesetting/tectonic/issues/788
[cbindgen]: https://github.com/eqrion/cbindgen


# tectonic_bridge_core 0.2.0 (2021-06-15)

- Add a security infrastructure that gives a systematic way to control whether
  features that can be abused by untrusted inputs, like shell-escape, are
  enabled. The default is to disable all such features. Callers can request to
  allow their use, but we use a centralized approach that ensures that such
  requests will always be denied if the environment variable
  `$TECTONIC_UNTRUSTED_MODE` is set to a nonempty value (@pkgw, #787).
- Add a C API allowing us to expose the filesystem paths for just-opened
  inputs. This is needed for correct SyncTeX support (@hullanson, @pkgw, #762).


# tectonic_bridge_core 0.1.0 (2021-06-03)

This is the first release of the "core" bridge crate. It provides a baseline of
APIs for C/C++ code to interact with an underlying "driver" implemented in Rust.
Those APIs mainly revolve around basic I/O and diagnostics, although we do have
a specialized "system request" to implement the TeX shell-escape feature.<|MERGE_RESOLUTION|>--- conflicted
+++ resolved
@@ -1,12 +1,4 @@
-<<<<<<< HEAD
-# tectonic_bridge_core 0.3.1 (2022-10-03)
-
-- Remove C's `time_t` from internal FFI APIs to avoid portability issues. This
-  should avoid issues with Linux Musl builds.
-
-
-=======
-# rc: micro bump
+# tectonic_bridge_core 0.3.2 (2023-05-18)
 
 - Bump the `md-5` dep to the 0.10 series (#1038, @CraftSpider)
 - Tidy up recent Clippy warnings.
@@ -18,7 +10,6 @@
   should avoid issues with Linux Musl builds.
 
 
->>>>>>> 09d86371
 # tectonic_bridge_core 0.3.0 (2021-10-11)
 
 - Add `SecuritySettings::allow_extra_search_paths()` (#814, @ralismark).
