--- conflicted
+++ resolved
@@ -5,11 +5,7 @@
 
 [package]
 name = "tectonic_xdv"
-<<<<<<< HEAD
-version = "0.2.2"
-=======
-version = "0.0.0-dev.0" # assigned with cranko (see README)
->>>>>>> d7f3275a
+version = "0.2.2+20251006"
 authors = ["Peter Williams <peter@newton.cx>"]
 description = """
 A decoder for the XDV and SPX file formats used by XeTeX and Tectonic.
