--- conflicted
+++ resolved
@@ -1,11 +1,4 @@
-<<<<<<< HEAD
-# tectonic_xdv 0.2.1 (2022-10-04)
-
-- Remove a quasi-debug println (#941, @pkgw).
-
-
-=======
-# rc: micro bump
+# tectonic_xdv 0.2.2 (2023-05-18)
 
 - Tidy up formatting and recent Clippy warnings.
 
@@ -15,7 +8,6 @@
 - Remove a quasi-debug println (#941, @pkgw).
 
 
->>>>>>> 09d86371
 # tectonic_xdv 0.2.0 (2022-02-28)
 
 - Significant API reworks and extensions to support the forthcoming prototype
