<<<<<<< HEAD
=======
# rc: micro bump

- Tidy up recent Clippy warnings.


>>>>>>> 09d86371
# tectonic_pdf_io 0.4.0 (2022-10-27)

- Make it possible to semi-properly handle the `dvipdfmx:config` special (#904,
  #953, @vlasakm). This should fix some aspects of PDF generation, including
  named anchors created by `hyperref`.
- Fix loading of image stream references (#935, #953, @vlasakm). This should
  help with the `attachfile` package although we are not sure if it is a
  complete fix.


# tectonic_pdf_io 0.3.0 (2022-10-03)

- Update for TeXLive 2022.0 (#936, @pkgw)! Mostly very minor changes, with the
  most significant ones involving "base encodings" in the PDF encoding support.
- Fix some size_t/printf warnings on ARM


# tectonic_pdf_io 0.2.0 (2022-04-26)

Update xdvipdfmx for TeXLive 2021 (#882, @pkgw). A brief summary of changes based
on the TeXLive 2021 release notes:

- Not applicable to Tectonic: GhostScript safety improvements
- If an image ﬁle is not found, exit with bad status.
- Extended special syntax for color support.
- Specials for manipulating ExtGState.
- Compatibility specials `pdfcolorstack` and `pdffontattr`.
- Experimental support for dviluatex’s extended `fnt_def`.
- Support new feature of virtual font to fallback Japanese font deﬁnition.

There are other internal changes; see [the low-level ChangeLog][xdvcl]. See also
the `tectonic_xdvipdfmx` crate, which actually contains only a few pieces of
this update.

[xdvcl]: https://github.com/TeX-Live/texlive-source/blob/404d2e476949c1e225e6b94ff92e3a113ab6b413/texk/dvipdfm-x/ChangeLog#L107-L557

Additionally, some new memory leaks have been plugged (@pkgw).


# tectonic_pdf_io 0.1.2 (2021-10-11)

- Fix an incorrect warning issued when reading EXIF data (#822, @korrat)


# tectonic_pdf_io 0.1.1 (2021-07-03)

- Fix the build on Rust 1.46, needed for the conda-forge macOS build (which is
  stuck on this version of Rust for the time being)
- Fixes for complaints from Clippy 1.53.0


# tectonic_pdf_io 0.1.0 (2021-06-03)

This crate contains the vast majority of the C/C++ code from `xdvipdfmx`. It
provides I/O services to both the `tectonic_engine_xdvipdfmx` and
`tectonic_engine_xetex` crates through its C/C++ APIs. It does not provide a
Rust API.

This crate deals with general graphics I/O, not just PDF files, but the majority
of its code is PDF-centric.<|MERGE_RESOLUTION|>--- conflicted
+++ resolved
@@ -1,11 +1,8 @@
-<<<<<<< HEAD
-=======
-# rc: micro bump
+# tectonic_pdf_io 0.4.1 (2023-05-18)
 
 - Tidy up recent Clippy warnings.
 
 
->>>>>>> 09d86371
 # tectonic_pdf_io 0.4.0 (2022-10-27)
 
 - Make it possible to semi-properly handle the `dvipdfmx:config` special (#904,
