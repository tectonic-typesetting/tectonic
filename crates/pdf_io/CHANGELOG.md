<<<<<<< HEAD
# tectonic_pdf_io 0.3.0 (2022-10-03)

- Update for TeXLive 2022.0 (#936, @pkgw)! Mostly very minor changes, with the
  most significant ones involving "base encodings" in the PDF encoding support.
- Fix some size_t/printf warnings on ARM


=======
# rc: minor bump

- Make it possible to semi-properly handle the `dvipdfmx:config` special (#904,
  #953, @vlasakm). This should fix some aspects of PDF generation, including
  named anchors created by `hyperref`.
- Fix loading of image stream references (#935, #953, @vlasakm). This should
  help with the `attachfile` package although we are not sure if it is a
  complete fix.


# tectonic_pdf_io 0.3.0 (2022-10-03)

- Update for TeXLive 2022.0 (#936, @pkgw)! Mostly very minor changes, with the
  most significant ones involving "base encodings" in the PDF encoding support.
- Fix some size_t/printf warnings on ARM


>>>>>>> b580bc39
# tectonic_pdf_io 0.2.0 (2022-04-26)

Update xdvipdfmx for TeXLive 2021 (#882, @pkgw). A brief summary of changes based
on the TeXLive 2021 release notes:

- Not applicable to Tectonic: GhostScript safety improvements
- If an image ﬁle is not found, exit with bad status.
- Extended special syntax for color support.
- Specials for manipulating ExtGState.
- Compatibility specials `pdfcolorstack` and `pdffontattr`.
- Experimental support for dviluatex’s extended `fnt_def`.
- Support new feature of virtual font to fallback Japanese font deﬁnition.

There are other internal changes; see [the low-level ChangeLog][xdvcl]. See also
the `tectonic_xdvipdfmx` crate, which actually contains only a few pieces of
this update.

[xdvcl]: https://github.com/TeX-Live/texlive-source/blob/404d2e476949c1e225e6b94ff92e3a113ab6b413/texk/dvipdfm-x/ChangeLog#L107-L557

Additionally, some new memory leaks have been plugged (@pkgw).


# tectonic_pdf_io 0.1.2 (2021-10-11)

- Fix an incorrect warning issued when reading EXIF data (#822, @korrat)


# tectonic_pdf_io 0.1.1 (2021-07-03)

- Fix the build on Rust 1.46, needed for the conda-forge macOS build (which is
  stuck on this version of Rust for the time being)
- Fixes for complaints from Clippy 1.53.0


# tectonic_pdf_io 0.1.0 (2021-06-03)

This crate contains the vast majority of the C/C++ code from `xdvipdfmx`. It
provides I/O services to both the `tectonic_engine_xdvipdfmx` and
`tectonic_engine_xetex` crates through its C/C++ APIs. It does not provide a
Rust API.

This crate deals with general graphics I/O, not just PDF files, but the majority
of its code is PDF-centric.<|MERGE_RESOLUTION|>--- conflicted
+++ resolved
@@ -1,13 +1,4 @@
-<<<<<<< HEAD
-# tectonic_pdf_io 0.3.0 (2022-10-03)
-
-- Update for TeXLive 2022.0 (#936, @pkgw)! Mostly very minor changes, with the
-  most significant ones involving "base encodings" in the PDF encoding support.
-- Fix some size_t/printf warnings on ARM
-
-
-=======
-# rc: minor bump
+# tectonic_pdf_io 0.4.0 (2022-10-27)
 
 - Make it possible to semi-properly handle the `dvipdfmx:config` special (#904,
   #953, @vlasakm). This should fix some aspects of PDF generation, including
@@ -24,7 +15,6 @@
 - Fix some size_t/printf warnings on ARM
 
 
->>>>>>> b580bc39
 # tectonic_pdf_io 0.2.0 (2022-04-26)
 
 Update xdvipdfmx for TeXLive 2021 (#882, @pkgw). A brief summary of changes based
