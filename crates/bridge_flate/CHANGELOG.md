--- conflicted
+++ resolved
@@ -1,12 +1,4 @@
-<<<<<<< HEAD
-# tectonic_bridge_flate 0.1.6 (2022-10-03)
-
-No code changes, but some internal documentation improvements about managing FFI
-APIs.
-
-
-=======
-# rc: micro bump
+# tectonic_bridge_flate 0.1.7 (2023-05-18)
 
 - Tidy up recent Clippy warnings.
 
@@ -17,7 +9,6 @@
 APIs.
 
 
->>>>>>> 09d86371
 # tectonic_bridge_flate 0.1.5 (2021-06-17)
 
 - Switch from running [cbindgen] at build time to having the developer run it
