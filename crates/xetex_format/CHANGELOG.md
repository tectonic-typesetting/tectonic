--- conflicted
+++ resolved
@@ -1,14 +1,4 @@
-<<<<<<< HEAD
-# tectonic_xetex_format 0.3.0 (2022-10-03)
-
-- Define version 33 of the format in support of TeXLive 2022.0 (#936, @pkgw)
-  - Remove CHAR_SUB_CODE_BASE from here on out. It is only needed for MLTeX,
-    which is disabled in XeTeX. This section of the equivalents table had one
-    entry for every USV, which is a lot of space.
-  - Synchronize PRIM_SIZE with TeXLive 2022, and provide PRIM_PRIME
-
-=======
-# rc: micro bump
+# tectonic_xetex_format 0.3.1 (2023-05-18)
 
 - Tidy up recent Clippy warnings.
 
@@ -21,7 +11,6 @@
     entry for every USV, which is a lot of space.
   - Synchronize PRIM_SIZE with TeXLive 2022, and provide PRIM_PRIME
 
->>>>>>> 09d86371
 # tectonic_xetex_format 0.2.0 (2022-04-26)
 
 Update for TeXLive 2021 (#882, @pkgw):
