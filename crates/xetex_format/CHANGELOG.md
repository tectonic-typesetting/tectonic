--- conflicted
+++ resolved
@@ -1,10 +1,4 @@
-<<<<<<< HEAD
-# tectonic_xetex_format 0.2.0 (2022-04-26)
-
-Update for TeXLive 2021 (#882, @pkgw):
-
-=======
-# rc: minor bump
+# tectonic_xetex_format 0.3.0 (2022-10-03)
 
 - Define version 33 of the format in support of TeXLive 2022.0 (#936, @pkgw)
   - Remove CHAR_SUB_CODE_BASE from here on out. It is only needed for MLTeX,
@@ -16,7 +10,6 @@
 
 Update for TeXLive 2021 (#882, @pkgw):
 
->>>>>>> 743aae13
 - There is one new integer parameter: `\tracingstacklevels`
 - Bump `PRIM_SIZE` to 510, since we have passed 500 primitives!
 
