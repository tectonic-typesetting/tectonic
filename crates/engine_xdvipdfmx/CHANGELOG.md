--- conflicted
+++ resolved
@@ -1,12 +1,4 @@
-<<<<<<< HEAD
-# tectonic_engine_xdvipdfmx 0.1.0 (2021-06-03)
-
-This crate introduces the `xdvipdfmx` engine as a standalone crate, building on
-the new "core bridge" functionality. The API is iterated somewhat from the one
-that was previously provided in the main `tectonic` crate.
-
-=======
-# rc: micro bump
+# tectonic_engine_xdvipdfmx 0.1.1 (2021-06-17)
 
 - Attempt to fix crate builds on docs.rs — see [#788]. This works around an
   issue in Tectonic’s usage of [cbindgen] by configuring Cargo to operate in
@@ -23,7 +15,6 @@
 the new "core bridge" functionality. The API is iterated somewhat from the one
 that was previously provided in the main `tectonic` crate.
 
->>>>>>> e1d85e26
 Note that the vast majority of the `xdvipdfmx` C/C++ code is found in the new
 `tectonic_pdf_io` crate, because both this crate and the XeTeX engine need to
 share library routines to do I/O on PDF files.