<<<<<<< HEAD
=======
# rc: micro bump

- Tidy up recent Clippy warnings.


>>>>>>> 09d86371
# tectonic_engine_xdvipdfmx 0.4.0 (2022-10-27)

- Use new support in the `pdf_io` backend to handle the `dvipdfmx:config`
  special (#904, #953, @vlasakm). This should fix some aspects of PDF generation,
  including named anchors created by `hyperref`.


# tectonic_engine_xdvipdfmx 0.3.0 (2022-10-03)

- Synchronize with TeXLive 2022.0 (#936, @pkgw). There are no changes in this
  crate related to the update, but some in `tectonic_pdf_io`.
- Remove C's `time_t` from internal FFI APIs to avoid portability issues. This
  should avoid issues with Linux Musl builds.


# tectonic_engine_xdvipdfmx 0.2.0 (2022-04-26)

Update xdvipdfmx for TeXLive 2021 (#882, @pkgw). A brief summary of changes
based on the TeXLive 2021 release notes:

- Not applicable to Tectonic: GhostScript safety improvements.
- If an image ﬁle is not found, exit with bad status.
- Extended special syntax for color support.
- Specials for manipulating ExtGState.
- Compatibility specials `pdfcolorstack` and `pdffontattr`.
- Experimental support for dviluatex’s extended `fnt_def`.
- Support new feature of virtual font to fallback Japanese font deﬁnition.

There are other internal changes; see [the low-level ChangeLog][xdvcl]. Note
that most of these changes are actually found in the `tectonic_pdf_io` crate,
which contains most of the actual exported xdvipdfmx code.

[xdvcl]: https://github.com/TeX-Live/texlive-source/blob/404d2e476949c1e225e6b94ff92e3a113ab6b413/texk/dvipdfm-x/ChangeLog#L107-L557


# tectonic_engine_xdvipdfmx 0.1.3 (2021-06-19)

- Fix a `build.rs` typo causing nonstop rebuilds
- Fixes for Clippy 1.53.0


# tectonic_engine_xdvipdfmx 0.1.2 (2021-06-17)

- Switch from running [cbindgen] at build time to having the developer run it
  manually. This really ought to fix the crate builds on docs.rs ([#788]), and
  should speed builds too.

[cbindgen]: https://github.com/eqrion/cbindgen
[#788]: https://github.com/tectonic-typesetting/tectonic/issues/788


# tectonic_engine_xdvipdfmx 0.1.1 (2021-06-17)

- Attempt to fix crate builds on docs.rs — see [#788]. This works around an
  issue in Tectonic’s usage of [cbindgen] by configuring Cargo to operate in
  offline mode when building on docs.rs, which builds crates with network access
  turned off.

[#788]: https://github.com/tectonic-typesetting/tectonic/issues/788
[cbindgen]: https://github.com/eqrion/cbindgen


# tectonic_engine_xdvipdfmx 0.1.0 (2021-06-03)

This crate introduces the `xdvipdfmx` engine as a standalone crate, building on
the new "core bridge" functionality. The API is iterated somewhat from the one
that was previously provided in the main `tectonic` crate.

Note that the vast majority of the `xdvipdfmx` C/C++ code is found in the new
`tectonic_pdf_io` crate, because both this crate and the XeTeX engine need to
share library routines to do I/O on PDF files.<|MERGE_RESOLUTION|>--- conflicted
+++ resolved
@@ -1,11 +1,8 @@
-<<<<<<< HEAD
-=======
-# rc: micro bump
+# tectonic_engine_xdvipdfmx 0.4.1 (2023-05-18)
 
 - Tidy up recent Clippy warnings.
 
 
->>>>>>> 09d86371
 # tectonic_engine_xdvipdfmx 0.4.0 (2022-10-27)
 
 - Use new support in the `pdf_io` backend to handle the `dvipdfmx:config`
