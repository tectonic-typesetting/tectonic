<<<<<<< HEAD
# tectonic_engine_xetex 0.4.2 (2023-05-18)

- Remove the automatic insertion of paragraph tags in HTML mode (#1016, @pkgw).
  It turns out that in TeX's internals, the starts and ends of "paragraphs"
  occur much more frequently than is apparent in the document source. And
  TeXLive 2022 introduces new LaTeX-level hooks for paragraph starts and ends
  that align much better with linguistic paragraphs. (This is not a coincidence,
  since the LaTeX core team is being funded to add support for creating properly
  semantically tagged PDFs.) So, for HTML output going forward, we'll use those
  hooks, and then there's no need for paragraph tagging support to be built into
  the engine here.


=======
# rc: micro bump

- Address a C compiler warning (#1050, @pkgw).


# tectonic_engine_xetex 0.4.2 (2023-05-18)

- Remove the automatic insertion of paragraph tags in HTML mode (#1016, @pkgw).
  It turns out that in TeX's internals, the starts and ends of "paragraphs"
  occur much more frequently than is apparent in the document source. And
  TeXLive 2022 introduces new LaTeX-level hooks for paragraph starts and ends
  that align much better with linguistic paragraphs. (This is not a coincidence,
  since the LaTeX core team is being funded to add support for creating properly
  semantically tagged PDFs.) So, for HTML output going forward, we'll use those
  hooks, and then there's no need for paragraph tagging support to be built into
  the engine here.


>>>>>>> aba764e7
# tectonic_engine_xetex 0.4.1 (2022-10-04)

- When emitting in HTML mode, express paragraphs with `<div class="tdux-p">`
  instead of `<p>` (#941, @pkgw). This might seem wrong, but matches TeX's
  semantics better to the HTML specification, which is quite explicit that the
  `<p>` element does not have any special semantic meaning, and in fact
  recommends grouping semantic paragraphs with `<div>`s. You can't nest an
  `<ol>` inside a `<p>`, for instance, which does not align with TeX's view of
  things.


# tectonic_engine_xetex 0.4.0 (2022-10-03)

- Synchronize with TeXLive 2022.0 (#936, @pkgw)! Not many changes:
  - Update the internal TECKit to 2.5.11, corresponding to
    Unicode 14.0.0.
  - Update the engine format version to 33, which removes unused
    MLTeX `char_sub` parameters and expands the primitives table
    because we've passed 500 of them.
  - Update the XeTeX revision code to `.999994`.
  - Remove some vestigial MLTeX code related to the above.
  - Fix cleanup of TECKit in a few places
  - Other upstream changes are not relevant to Tectonic.
- Remove C's `time_t` from internal FFI APIs to avoid portability issues. This
  should avoid issues with Linux Musl builds.


# tectonic_engine_xetex 0.3.0 (2022-04-26)

Update the XeTeX engine for TeXLive 2021 (#882, @pkgw).

- Present as XeTeX revision 0.999993
- Update the XeTeX format specification to the new version 32
- Import [\Ucharcat update from 2018][ucc] that I seem to have missed before
- Fixes for [TeX bugs][tex82] 430-440
  - 430: not relevant to Tectonic (interactive features)
  - 431: not relevant to Tectonic (interactive features)
  - 432: skipped (date/time in system variables; no discernable impact on Tectonic)
  - 433: "After nine parameters, delete both # and the token that follows" — breaking change!
  - 434: Don't accept an implicit left brace after # in macro head
  - 435: Keep garbage out of the buffer if a |\read| end unexpectedly
  - 436: Zero out nonexistent chars, to prevent rogue TFM files
  - 437: Don't classify fraction noads as inner noads
  - 438: Properly identify tabskip glue when tracing repeated templates
  - 439: not relevant to Tectonic
  - 440: Normalize newlinechar when printing the final stats
- Significant rework/improvement of OpenType math kerning and super/sub-scripting
- Honor `PRIM_SIZE` correctly now that we have to change it!
- Implement `\tracingstacklevels`
- Guard against expansion depth overflow
- When reporting "lost characters", provide hex/UCS codes
- TECkit updated to TL21: version 2.5.10, upgrading from 2.5.9
  - This updates Unicode character names and normalization data to 13.0.0

[ucc]: https://github.com/TeX-Live/xetex/commit/0b12b29abb4748a9a85cc3e195ad388eba0d674e
[tex82]: https://ctan.math.utah.edu/ctan/tex-archive/systems/knuth/dist/errata/tex82.bug

Also:

- Allow `\openin` of `\openout` files to succeed (addresses #862, @pkgw).


# tectonic_engine_xetex 0.2.0 (2022-02-28)

- Use the new `tectonic_xetex_format` crate as part of the build process (#851,
  #848, @pkgw). This crate defines all of the metadata about the XeTeX engine
  internals, with versioning, and generates the necessary header files and
  macros. It also contains code for decoding XeTeX/Tectonic format files, so
  that we'll be able to introspect engine data structures such as macro
  definitions.
- Plumb in some specials that will be used by the prototype HTML output
  mode (#865, @pkgw)
- Tidy up some of the auto-generated C code
- Fix an internal transcription error: `pre_display_direction`, not
  `pre_display_correction`
- Fix a long-standing test issue with PNG image dimensions occasionally leading
  to not-quite-reproducible output (#847, @pkgw)


# tectonic_engine_xetex 0.1.4 (2021-07-04)

- Avoid misplaced newlines in warning output ([#803], [@ralismark])
- Fix new warnings reported by Clippy 1.53.0

[#803]: https://github.com/tectonic-typesetting/tectonic/pull/803
[@ralismark]: https://github.com/ralismark


# tectonic_engine_xetex 0.1.3 (2021-06-17)

- Switch from running [cbindgen] at build time to having the developer run it
  manually. This really ought to fix the crate builds on docs.rs ([#788]), and
  should speed builds too.

[cbindgen]: https://github.com/eqrion/cbindgen
[#788]: https://github.com/tectonic-typesetting/tectonic/issues/788


# tectonic_engine_xetex 0.1.2 (2021-06-17)

- Attempt to fix crate builds on docs.rs — see [#788]. This works around an
  issue in Tectonic’s usage of [cbindgen] by configuring Cargo to operate in
  offline mode when building on docs.rs, which builds crates with network access
  turned off.

[#788]: https://github.com/tectonic-typesetting/tectonic/issues/788
[cbindgen]: https://github.com/eqrion/cbindgen


# tectonic_engine_xetex 0.1.1 (2021-06-15)

- Fix SyncTeX output (@hulloanson, @pkgw, #720, #744). We needed to include
  absolute paths and properly deal with file renames, etc. The only way to
  really do this right is to have the I/O backend provide filesystem paths when
  it has them, so we've extended the lower-level crates to make this possible.
- Fix the implementation of some special XeTeX commands, reported by @burrbull
  (@pkgw, #714, #783). This requires a bump in the format file serial number. We
  believe that this fix includes a fix to an upstream XeTeX bug, which has been
  reported.


# tectonic_engine_xetex 0.1.0 (2021-06-03)

This crate introduces the XeTeX engine as a standalone crate, building on the
new "core bridge" functionality.

Compared to the implementation previously provided in the main `tectonic` crate,
it also adds shell-escape functionality and iterates the Rust API somewhat.<|MERGE_RESOLUTION|>--- conflicted
+++ resolved
@@ -1,19 +1,4 @@
-<<<<<<< HEAD
-# tectonic_engine_xetex 0.4.2 (2023-05-18)
-
-- Remove the automatic insertion of paragraph tags in HTML mode (#1016, @pkgw).
-  It turns out that in TeX's internals, the starts and ends of "paragraphs"
-  occur much more frequently than is apparent in the document source. And
-  TeXLive 2022 introduces new LaTeX-level hooks for paragraph starts and ends
-  that align much better with linguistic paragraphs. (This is not a coincidence,
-  since the LaTeX core team is being funded to add support for creating properly
-  semantically tagged PDFs.) So, for HTML output going forward, we'll use those
-  hooks, and then there's no need for paragraph tagging support to be built into
-  the engine here.
-
-
-=======
-# rc: micro bump
+# tectonic_engine_xetex 0.4.3 (2023-06-12)
 
 - Address a C compiler warning (#1050, @pkgw).
 
@@ -31,7 +16,6 @@
   the engine here.
 
 
->>>>>>> aba764e7
 # tectonic_engine_xetex 0.4.1 (2022-10-04)
 
 - When emitting in HTML mode, express paragraphs with `<div class="tdux-p">`
