--- conflicted
+++ resolved
@@ -1,10 +1,4 @@
-<<<<<<< HEAD
-# tectonic_engine_xetex 0.3.0 (2022-04-26)
-
-Update the XeTeX engine for TeXLive 2021 (#882, @pkgw).
-
-=======
-# rc: minor bump
+# tectonic_engine_xetex 0.4.0 (2022-10-03)
 
 - Synchronize with TeXLive 2022.0 (#936, @pkgw)! Not many changes:
   - Update the internal TECKit to 2.5.11, corresponding to
@@ -24,7 +18,6 @@
 
 Update the XeTeX engine for TeXLive 2021 (#882, @pkgw).
 
->>>>>>> 743aae13
 - Present as XeTeX revision 0.999993
 - Update the XeTeX format specification to the new version 32
 - Import [\Ucharcat update from 2018][ucc] that I seem to have missed before
