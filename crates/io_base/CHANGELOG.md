<<<<<<< HEAD
# tectonic_io_base 0.3.0 (2021-06-15)

- Add new "abspath" methods to the IoProvider trait. We need a new API to
  generate proper SyncTeX output in the XeTeX engine, and this is the best
  approach that we could devise that does a good job of maintaining backwards
  compatibility. However, implementors of the IoProvider trait that delegate to
  inner implementations will need to make sure to explicitly implement the new
  methods in order to provide correct behavior (#762).
- Add a new `app_dirs` module for system-wide knowledge of per-user directories
  (@pkgw, #768). It's valuable to put this low in the dependency stack so that
  higher-level crates can just "know" where to go for per-user files such as the
  bundle cache.
- Correct some broken internal links in the docs.


=======
# rc: micro bump

- No code changes; fixing a couple of docstring typos.


# tectonic_io_base 0.3.0 (2021-06-15)

- Add new "abspath" methods to the IoProvider trait. We need a new API to
  generate proper SyncTeX output in the XeTeX engine, and this is the best
  approach that we could devise that does a good job of maintaining backwards
  compatibility. However, implementors of the IoProvider trait that delegate to
  inner implementations will need to make sure to explicitly implement the new
  methods in order to provide correct behavior (#762).
- Add a new `app_dirs` module for system-wide knowledge of per-user directories
  (@pkgw, #768). It's valuable to put this low in the dependency stack so that
  higher-level crates can just "know" where to go for per-user files such as the
  bundle cache.
- Correct some broken internal links in the docs.


>>>>>>> 4914da2f
# tectonic_io_base 0.2.0 (2021-06-03)

- BREAKING: use `&str` for TeX paths rather than `OsStr`. In principle this
  prevents users from asking the TeX engine to load up files whose names aren't
  expressible in Unicode, but that whole use case really meshes poorly with
  Tectonic's goal to provide a portable, uniform user experience. And using
  `str` just makes many parts of life much easier.
- Expose a new interface for TeX path normalization.
- If an engine requests to open a file from a filesystem provider, and that name
  exists but is a directory, pretend that it's not found. This is sensible behavior
  and prevents some hard-to-understand failures (#754)
- Add `FilesystemIo::root()` for users that want to query the root directory of
  a filesystem I/O provider.
- Work on the docs a bit


# tectonic_io_base 0.1.0 (2021-01-15)

Initial release: a new crate for basic Tectonic I/O types and traits.<|MERGE_RESOLUTION|>--- conflicted
+++ resolved
@@ -1,21 +1,4 @@
-<<<<<<< HEAD
-# tectonic_io_base 0.3.0 (2021-06-15)
-
-- Add new "abspath" methods to the IoProvider trait. We need a new API to
-  generate proper SyncTeX output in the XeTeX engine, and this is the best
-  approach that we could devise that does a good job of maintaining backwards
-  compatibility. However, implementors of the IoProvider trait that delegate to
-  inner implementations will need to make sure to explicitly implement the new
-  methods in order to provide correct behavior (#762).
-- Add a new `app_dirs` module for system-wide knowledge of per-user directories
-  (@pkgw, #768). It's valuable to put this low in the dependency stack so that
-  higher-level crates can just "know" where to go for per-user files such as the
-  bundle cache.
-- Correct some broken internal links in the docs.
-
-
-=======
-# rc: micro bump
+# tectonic_io_base 0.3.1 (2021-10-11)
 
 - No code changes; fixing a couple of docstring typos.
 
@@ -35,7 +18,6 @@
 - Correct some broken internal links in the docs.
 
 
->>>>>>> 4914da2f
 # tectonic_io_base 0.2.0 (2021-06-03)
 
 - BREAKING: use `&str` for TeX paths rather than `OsStr`. In principle this
