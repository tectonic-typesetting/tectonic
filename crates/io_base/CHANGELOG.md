--- conflicted
+++ resolved
@@ -1,12 +1,4 @@
-<<<<<<< HEAD
-# tectonic_io_base 0.4.2 (2023-05-18)
-
-- Tidy up recent Clippy warnings.
-- Update the `sha2` dependency to the 0.10 series (#1038, @CraftSpider)
-
-
-=======
-# rc: micro bump
+# tectonic_io_base 0.4.3 (2024-02-05)
 
 - Once again, tidy up recent Clippy warnings (#1076, @CraftSpider).
 
@@ -17,7 +9,6 @@
 - Update the `sha2` dependency to the 0.10 series (#1038, @CraftSpider)
 
 
->>>>>>> 9c23117b
 # tectonic_io_base 0.4.1 (2022-10-03)
 
 - Print a warning when absolute paths are accessed (#806, #911, @ralismark,
