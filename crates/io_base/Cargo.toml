--- conflicted
+++ resolved
@@ -5,7 +5,7 @@
 
 [package]
 name = "tectonic_io_base"
-version = "0.4.3"
+version = "0.4.3+20251006"
 authors = ["Peter Williams <peter@newton.cx>"]
 description = """
 Basic types for Tectonic's pluggable I/O backend system
@@ -22,15 +22,9 @@
 flate2 = { version = "^1.0.19", default-features = false, features = ["zlib"] }
 libc = "^0.2" # for EISDIR :-(
 sha2 = "^0.10" # for digest computations
-<<<<<<< HEAD
-thiserror = "1.0"
-tectonic_errors = { path = "../errors", version =">=0.1.0,<1"}
-tectonic_status_base = { path = "../status_base", version =">=0.1.0,<1"}
-=======
 thiserror = "2.0"
-tectonic_errors = { path = "../errors", version = "0.0.0-dev.0" }
-tectonic_status_base = { path = "../status_base", version = "0.0.0-dev.0" }
->>>>>>> d7f3275a
+tectonic_errors = { path = "../errors", version = ">=0.1.0,<1" }
+tectonic_status_base = { path = "../status_base", version = ">=0.1.0,<1" }
 
 [package.metadata.internal_dep_versions]
 tectonic_errors = "e04798bcd9b1c1d68cc0a318a710bb30230a0300"
