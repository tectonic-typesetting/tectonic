--- conflicted
+++ resolved
@@ -1,11 +1,4 @@
-<<<<<<< HEAD
-# tectonic_bridge_graphite2 0.2.1 (2021-10-11)
-
-- Fix the build script for Rust >=1.55 (#820, @pkgw)
-
-
-=======
-# rc: micro bump
+# tectonic_bridge_graphite2 0.2.2 (2023-05-18)
 
 - Tidy up recent Clippy warnings.
 
@@ -15,7 +8,6 @@
 - Fix the build script for Rust >=1.55 (#820, @pkgw)
 
 
->>>>>>> 09d86371
 # tectonic_bridge_graphite2 0.2.0 (2021-06-03)
 
 - Fix up handling of how C/C++ header file paths are exported to dependent
