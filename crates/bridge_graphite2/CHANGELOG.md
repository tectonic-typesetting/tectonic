<<<<<<< HEAD
=======
# rc: minor bump

- Fix up handling of how C/C++ header file paths are exported to dependent
  crates. This is a breaking change: we've moved from a single include directory
  to a list of them.
- Some improvements to the documentation

>>>>>>> 0246cc6b
# tectonic_bridge_graphite2 0.1.1 (2021-01-16)

- Export information about the `GRAPHITE2_STATIC` C preprocessor define that is
  sometimes needed.

# tectonic_bridge_graphite2 0.1.0 (2021-01-04)

A new crate to encapsulate the location and use of the `graphite2` library used
by Tectonic.<|MERGE_RESOLUTION|>--- conflicted
+++ resolved
@@ -1,13 +1,10 @@
-<<<<<<< HEAD
-=======
-# rc: minor bump
+# tectonic_bridge_graphite2 0.2.0 (2021-06-03)
 
 - Fix up handling of how C/C++ header file paths are exported to dependent
   crates. This is a breaking change: we've moved from a single include directory
   to a list of them.
 - Some improvements to the documentation
 
->>>>>>> 0246cc6b
 # tectonic_bridge_graphite2 0.1.1 (2021-01-16)
 
 - Export information about the `GRAPHITE2_STATIC` C preprocessor define that is
