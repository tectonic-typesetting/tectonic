<<<<<<< HEAD
# tectonic_bridge_graphite2 0.2.0 (2021-06-03)

- Fix up handling of how C/C++ header file paths are exported to dependent
  crates. This is a breaking change: we've moved from a single include directory
  to a list of them.
- Some improvements to the documentation

=======
# rc: micro bump

- Fix the build script for Rust >=1.55 (#820, @pkgw)


# tectonic_bridge_graphite2 0.2.0 (2021-06-03)

- Fix up handling of how C/C++ header file paths are exported to dependent
  crates. This is a breaking change: we've moved from a single include directory
  to a list of them.
- Some improvements to the documentation

>>>>>>> 9008b2f5
# tectonic_bridge_graphite2 0.1.1 (2021-01-16)

- Export information about the `GRAPHITE2_STATIC` C preprocessor define that is
  sometimes needed.

# tectonic_bridge_graphite2 0.1.0 (2021-01-04)

A new crate to encapsulate the location and use of the `graphite2` library used
by Tectonic.<|MERGE_RESOLUTION|>--- conflicted
+++ resolved
@@ -1,13 +1,4 @@
-<<<<<<< HEAD
-# tectonic_bridge_graphite2 0.2.0 (2021-06-03)
-
-- Fix up handling of how C/C++ header file paths are exported to dependent
-  crates. This is a breaking change: we've moved from a single include directory
-  to a list of them.
-- Some improvements to the documentation
-
-=======
-# rc: micro bump
+# tectonic_bridge_graphite2 0.2.1 (2021-10-11)
 
 - Fix the build script for Rust >=1.55 (#820, @pkgw)
 
@@ -19,7 +10,6 @@
   to a list of them.
 - Some improvements to the documentation
 
->>>>>>> 9008b2f5
 # tectonic_bridge_graphite2 0.1.1 (2021-01-16)
 
 - Export information about the `GRAPHITE2_STATIC` C preprocessor define that is
