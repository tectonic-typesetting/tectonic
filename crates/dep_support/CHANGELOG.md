--- conflicted
+++ resolved
@@ -1,8 +1,4 @@
-<<<<<<< HEAD
-# tectonic_dep_support 0.1.0 (2021-01-04)
-
-=======
-# rc: micro bump
+# tectonic_dep_support 0.1.1 (2023-05-18)
 
 - Default the Windows vcpkg build to use a custom triplet that doesn't
   do debug builds (#961, @pkgw). This significantly speeds up the
@@ -12,7 +8,6 @@
 
 # tectonic_dep_support 0.1.0 (2021-01-04)
 
->>>>>>> 09d86371
 A new crate to support Tectonic's searching for external libraries
 ("dependencies"). Notably, this crate supports finding deps using either
 pkg-config or vcpkg. It does *not* (yet?) handle the question of deciding
