<<<<<<< HEAD
# tectonic_xetex_layout 0.2.2 (2023-05-18)

- Tidy up recent Clippy warnings.


=======
# rc: micro bump

- Fix a potential crash on invalid font files (#1035, @Mrmaxmeier).


# tectonic_xetex_layout 0.2.2 (2023-05-18)

- Tidy up recent Clippy warnings.


>>>>>>> aba764e7
# tectonic_xetex_layout 0.2.1 (2022-10-03)

- Work around ICU limitations in Alpine 3.16. The latest version of Alpine Linux
  seems to provide a static ICU that no longer has the "macintosh" converter
  built in. So don't error out if it fails to load; just hope that everything
  will be OK.


# tectonic_xetex_layout 0.2.0 (2022-04-26)

Update for TeXLive 2021 (#882, @pkgw).

- Add new C API needed for TeXLive 2021: `ttxl_font_get_point_size`.


# tectonic_xetex_layout 0.1.1 (2021-10-11)

- Require the latest version of `tectonic_bridge_graphite2`, which contains a
  Windows build fix.
- Fixes for Clippy 1.53.0


# tectonic_xetex_layout 0.1.0 (2021-06-03)

This new crate encapsulates the font selection and layout code used by the
`tectonic_engine_xetex` crate. While it mostly consists of C/C++ code at the
moment and does not expose a Rust API, there is a hope that it can be made more
flexible and that its implementation can be migrated to be more Rust-based.<|MERGE_RESOLUTION|>--- conflicted
+++ resolved
@@ -1,11 +1,4 @@
-<<<<<<< HEAD
-# tectonic_xetex_layout 0.2.2 (2023-05-18)
-
-- Tidy up recent Clippy warnings.
-
-
-=======
-# rc: micro bump
+# tectonic_xetex_layout 0.2.3 (2023-06-12)
 
 - Fix a potential crash on invalid font files (#1035, @Mrmaxmeier).
 
@@ -15,7 +8,6 @@
 - Tidy up recent Clippy warnings.
 
 
->>>>>>> aba764e7
 # tectonic_xetex_layout 0.2.1 (2022-10-03)
 
 - Work around ICU limitations in Alpine 3.16. The latest version of Alpine Linux
