<<<<<<< HEAD
# tectonic_xetex_layout 0.1.0 (2021-06-03)

=======
# rc: micro bump

- Require the latest version of `tectonic_bridge_graphite2`, which contains a
  Windows build fix.
- Fixes for Clippy 1.53.0


# tectonic_xetex_layout 0.1.0 (2021-06-03)

>>>>>>> 4914da2f
This new crate encapsulates the font selection and layout code used by the
`tectonic_engine_xetex` crate. While it mostly consists of C/C++ code at the
moment and does not expose a Rust API, there is a hope that it can be made more
flexible and that its implementation can be migrated to be more Rust-based.<|MERGE_RESOLUTION|>--- conflicted
+++ resolved
@@ -1,8 +1,4 @@
-<<<<<<< HEAD
-# tectonic_xetex_layout 0.1.0 (2021-06-03)
-
-=======
-# rc: micro bump
+# tectonic_xetex_layout 0.1.1 (2021-10-11)
 
 - Require the latest version of `tectonic_bridge_graphite2`, which contains a
   Windows build fix.
@@ -11,7 +7,6 @@
 
 # tectonic_xetex_layout 0.1.0 (2021-06-03)
 
->>>>>>> 4914da2f
 This new crate encapsulates the font selection and layout code used by the
 `tectonic_engine_xetex` crate. While it mostly consists of C/C++ code at the
 moment and does not expose a Rust API, there is a hope that it can be made more
