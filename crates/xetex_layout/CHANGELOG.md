--- conflicted
+++ resolved
@@ -1,14 +1,4 @@
-<<<<<<< HEAD
-# tectonic_xetex_layout 0.2.1 (2022-10-03)
-
-- Work around ICU limitations in Alpine 3.16. The latest version of Alpine Linux
-  seems to provide a static ICU that no longer has the "macintosh" converter
-  built in. So don't error out if it fails to load; just hope that everything
-  will be OK.
-
-
-=======
-# rc: micro bump
+# tectonic_xetex_layout 0.2.2 (2023-05-18)
 
 - Tidy up recent Clippy warnings.
 
@@ -21,7 +11,6 @@
   will be OK.
 
 
->>>>>>> 09d86371
 # tectonic_xetex_layout 0.2.0 (2022-04-26)
 
 Update for TeXLive 2021 (#882, @pkgw).
