<<<<<<< HEAD
# tectonic_engine_spx2html 0.3.1 (2023-06-12)

- Avoid emitting negative padding values, which are illegal (#1052, @pkgw)
- Close automatic tags when starting certain automatic tags (#1052, @pkgw)


=======
# rc: micro bump

- Fix (well, suppress) a new Clippy complaint (#1137, @pkgw).


# tectonic_engine_spx2html 0.3.1 (2023-06-12)

- Avoid emitting negative padding values, which are illegal (#1052, @pkgw)
- Close automatic tags when starting certain automatic tags (#1052, @pkgw)


>>>>>>> 9c23117b
# tectonic_engine_spx2html 0.3.0 (2023-05-18)

- A massive rework to support more sophisticated HTML output for the
  [Tectonopedia] project (#1016, @pkgw). This crate is still highly unstable so
  we're not going to document them.

[Tectonopedia]: https://github.com/tectonic-typesetting/tectonopedia


# tectonic_engine_spx2html 0.2.1 (2022-10-27)

- Avoid a dumb crash when attempting to compile documents that have not been
  set up for the Tectonic HTML compilation framework (#955, @pkgw). Note,
  however, that generic documents will still fail to build in HTML mode.


# tectonic_engine_spx2html 0.2.0 (2022-10-04)

- Many updates for [tt-weave] (#941, @pkgw). This crate is still highly unstable
  so we're not going to document them.

[tt-weave]: https://github.com/pkgw/tt-weave/


# tectonic_engine_spx2html 0.1.1 (2022-03-02)

- Use the new pinot 0.1.4, which adds the new APIs needed by Tectonic (#870,
  @pkgw). This should fix `cargo install tectonic`, which didn't work because
  Git repositories can't be used as Crates.io dependencies.


# tectonic_engine_spx2html 0.1.0 (2022-02-28)

Introduce this crate, which starts implementing Tectonic's HTML output. It uses
[tera] for templating and a hacked version of [pinot] for parsing font files,
which turns out to be important for precise typography.

The implementation is still very much preliminary, and the associated HTML and
CSS templates haven't yet been published anywhere, so it's not very useful as
yet, but hopefully that will all be changing soon.

[tera]: https://crates.io/crates/tera
[pinot]: https://crates.io/crates/pinot<|MERGE_RESOLUTION|>--- conflicted
+++ resolved
@@ -1,12 +1,4 @@
-<<<<<<< HEAD
-# tectonic_engine_spx2html 0.3.1 (2023-06-12)
-
-- Avoid emitting negative padding values, which are illegal (#1052, @pkgw)
-- Close automatic tags when starting certain automatic tags (#1052, @pkgw)
-
-
-=======
-# rc: micro bump
+# tectonic_engine_spx2html 0.3.2 (2024-02-05)
 
 - Fix (well, suppress) a new Clippy complaint (#1137, @pkgw).
 
@@ -17,7 +9,6 @@
 - Close automatic tags when starting certain automatic tags (#1052, @pkgw)
 
 
->>>>>>> 9c23117b
 # tectonic_engine_spx2html 0.3.0 (2023-05-18)
 
 - A massive rework to support more sophisticated HTML output for the
