<<<<<<< HEAD
# tectonic_engine_spx2html 0.3.0 (2023-05-18)

- A massive rework to support more sophisticated HTML output for the
  [Tectonopedia] project (#1016, @pkgw). This crate is still highly unstable so
  we're not going to document them.

=======
# rc: micro bump

- Avoid emitting negative padding values, which are illegal (#1052, @pkgw)
- Close automatic tags when starting certain automatic tags (#1052, @pkgw)


# tectonic_engine_spx2html 0.3.0 (2023-05-18)

- A massive rework to support more sophisticated HTML output for the
  [Tectonopedia] project (#1016, @pkgw). This crate is still highly unstable so
  we're not going to document them.

>>>>>>> aba764e7
[Tectonopedia]: https://github.com/tectonic-typesetting/tectonopedia


# tectonic_engine_spx2html 0.2.1 (2022-10-27)

- Avoid a dumb crash when attempting to compile documents that have not been
  set up for the Tectonic HTML compilation framework (#955, @pkgw). Note,
  however, that generic documents will still fail to build in HTML mode.


# tectonic_engine_spx2html 0.2.0 (2022-10-04)

- Many updates for [tt-weave] (#941, @pkgw). This crate is still highly unstable
  so we're not going to document them.

[tt-weave]: https://github.com/pkgw/tt-weave/


# tectonic_engine_spx2html 0.1.1 (2022-03-02)

- Use the new pinot 0.1.4, which adds the new APIs needed by Tectonic (#870,
  @pkgw). This should fix `cargo install tectonic`, which didn't work because
  Git repositories can't be used as Crates.io dependencies.


# tectonic_engine_spx2html 0.1.0 (2022-02-28)

Introduce this crate, which starts implementing Tectonic's HTML output. It uses
[tera] for templating and a hacked version of [pinot] for parsing font files,
which turns out to be important for precise typography.

The implementation is still very much preliminary, and the associated HTML and
CSS templates haven't yet been published anywhere, so it's not very useful as
yet, but hopefully that will all be changing soon.

[tera]: https://crates.io/crates/tera
[pinot]: https://crates.io/crates/pinot<|MERGE_RESOLUTION|>--- conflicted
+++ resolved
@@ -1,12 +1,4 @@
-<<<<<<< HEAD
-# tectonic_engine_spx2html 0.3.0 (2023-05-18)
-
-- A massive rework to support more sophisticated HTML output for the
-  [Tectonopedia] project (#1016, @pkgw). This crate is still highly unstable so
-  we're not going to document them.
-
-=======
-# rc: micro bump
+# tectonic_engine_spx2html 0.3.1 (2023-06-12)
 
 - Avoid emitting negative padding values, which are illegal (#1052, @pkgw)
 - Close automatic tags when starting certain automatic tags (#1052, @pkgw)
@@ -18,7 +10,6 @@
   [Tectonopedia] project (#1016, @pkgw). This crate is still highly unstable so
   we're not going to document them.
 
->>>>>>> aba764e7
 [Tectonopedia]: https://github.com/tectonic-typesetting/tectonopedia
 
 
