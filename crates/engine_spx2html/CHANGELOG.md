--- conflicted
+++ resolved
@@ -1,12 +1,4 @@
-<<<<<<< HEAD
-# tectonic_engine_spx2html 0.1.0 (2022-02-28)
-
-Introduce this crate, which starts implementing Tectonic's HTML output. It uses
-[tera] for templating and a hacked version of [pinot] for parsing font files,
-which turns out to be important for precise typography.
-
-=======
-# rc: micro bump
+# tectonic_engine_spx2html 0.1.1 (2022-03-02)
 
 - Use the new pinot 0.1.4, which adds the new APIs needed by Tectonic (#870,
   @pkgw). This should fix `cargo install tectonic`, which didn't work because
@@ -19,7 +11,6 @@
 [tera] for templating and a hacked version of [pinot] for parsing font files,
 which turns out to be important for precise typography.
 
->>>>>>> e0171adb
 The implementation is still very much preliminary, and the associated HTML and
 CSS templates haven't yet been published anywhere, so it's not very useful as
 yet, but hopefully that will all be changing soon.
