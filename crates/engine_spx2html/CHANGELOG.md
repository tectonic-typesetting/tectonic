<<<<<<< HEAD
# tectonic_engine_spx2html 0.1.1 (2022-03-02)

- Use the new pinot 0.1.4, which adds the new APIs needed by Tectonic (#870,
  @pkgw). This should fix `cargo install tectonic`, which didn't work because
  Git repositories can't be used as Crates.io dependencies.

=======
# rc: minor bump

- Many updates for [tt-weave] (#941, @pkgw). This crate is still highly unstable
  so we're not going to document them.

[tt-weave]: https://github.com/pkgw/tt-weave/


# tectonic_engine_spx2html 0.1.1 (2022-03-02)

- Use the new pinot 0.1.4, which adds the new APIs needed by Tectonic (#870,
  @pkgw). This should fix `cargo install tectonic`, which didn't work because
  Git repositories can't be used as Crates.io dependencies.

>>>>>>> cc4051e8

# tectonic_engine_spx2html 0.1.0 (2022-02-28)

Introduce this crate, which starts implementing Tectonic's HTML output. It uses
[tera] for templating and a hacked version of [pinot] for parsing font files,
which turns out to be important for precise typography.

The implementation is still very much preliminary, and the associated HTML and
CSS templates haven't yet been published anywhere, so it's not very useful as
yet, but hopefully that will all be changing soon.

[tera]: https://crates.io/crates/tera
[pinot]: https://crates.io/crates/pinot<|MERGE_RESOLUTION|>--- conflicted
+++ resolved
@@ -1,12 +1,4 @@
-<<<<<<< HEAD
-# tectonic_engine_spx2html 0.1.1 (2022-03-02)
-
-- Use the new pinot 0.1.4, which adds the new APIs needed by Tectonic (#870,
-  @pkgw). This should fix `cargo install tectonic`, which didn't work because
-  Git repositories can't be used as Crates.io dependencies.
-
-=======
-# rc: minor bump
+# tectonic_engine_spx2html 0.2.0 (2022-10-04)
 
 - Many updates for [tt-weave] (#941, @pkgw). This crate is still highly unstable
   so we're not going to document them.
@@ -20,7 +12,6 @@
   @pkgw). This should fix `cargo install tectonic`, which didn't work because
   Git repositories can't be used as Crates.io dependencies.
 
->>>>>>> cc4051e8
 
 # tectonic_engine_spx2html 0.1.0 (2022-02-28)
 
