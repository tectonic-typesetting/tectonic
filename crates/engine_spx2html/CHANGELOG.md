--- conflicted
+++ resolved
@@ -1,6 +1,4 @@
-<<<<<<< HEAD
-=======
-# rc: minor bump
+# tectonic_engine_spx2html 0.3.0 (2023-05-18)
 
 - A massive rework to support more sophisticated HTML output for the
   [Tectonopedia] project (#1016, @pkgw). This crate is still highly unstable so
@@ -9,7 +7,6 @@
 [Tectonopedia]: https://github.com/tectonic-typesetting/tectonopedia
 
 
->>>>>>> 09d86371
 # tectonic_engine_spx2html 0.2.1 (2022-10-27)
 
 - Avoid a dumb crash when attempting to compile documents that have not been
