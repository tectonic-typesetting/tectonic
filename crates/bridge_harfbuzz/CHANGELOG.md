--- conflicted
+++ resolved
@@ -1,11 +1,4 @@
-<<<<<<< HEAD
-# tectonic_bridge_harfbuzz 0.2.8 (2023-05-22)
-
-- Update the vendored Harfbuzz to 7.3.0.
-
-
-=======
-# rc: micro bump
+# tectonic_bridge_harfbuzz 0.2.9 (2024-02-05)
 
 - Update the vendored Harfbuzz to 8.3.0.
 
@@ -15,7 +8,6 @@
 - Update the vendored Harfbuzz to 7.3.0.
 
 
->>>>>>> 9c23117b
 # tectonic_bridge_harfbuzz 0.2.7 (2022-10-04)
 
 - On macOS, build with the preprocessor directive
