--- conflicted
+++ resolved
@@ -7,7 +7,7 @@
 
 [package]
 name = "tectonic_bridge_harfbuzz"
-version = "0.2.9"
+version = "0.2.9+20251006"
 authors = ["Peter Williams <peter@newton.cx>"]
 description = """
 Expose the Harfbuzz C/C++ APIs to Rust/Cargo.
@@ -22,25 +22,17 @@
 exclude = ["/harfbuzz/docs/", "/harfbuzz/perf/", "/harfbuzz/test/"]
 
 [dependencies]
-<<<<<<< HEAD
-tectonic_bridge_graphite2 = { path = "../bridge_graphite2", version =">=0.2.1,<1"}
-
-[build-dependencies]
-cc = "^1.0.66"
-tectonic_dep_support = { path = "../dep_support", version =">=0.1.0,<1"}
-=======
-tectonic_bridge_freetype2 = { path = "../bridge_freetype2", version = "0.0.0-dev.0" }
-tectonic_bridge_graphite2 = { path = "../bridge_graphite2", version = "0.0.0-dev.0" }
+tectonic_bridge_freetype2 = { path = "../bridge_freetype2", version = ">=0.2.0,<1" }
+tectonic_bridge_graphite2 = { path = "../bridge_graphite2", version = ">=0.2.1,<1" }
 libc = "0.2"
 
 [build-dependencies]
 cc = "^1.0.66"
-tectonic_dep_support = { path = "../dep_support", version = "0.0.0-dev.0" }
-tectonic_cfg_support = { path = "../cfg_support", version = "0.0.0-dev.0" }
+tectonic_dep_support = { path = "../dep_support", version = ">=0.1.0,<1" }
+tectonic_cfg_support = { path = "../cfg_support", version = ">=0.1.4+20251006,<1" }
 
 [target.'cfg(target_os = "macos")'.dependencies]
 tectonic_mac_core = { path = "../mac_core", version = "0.0.0-dev.0" }
->>>>>>> d7f3275a
 
 [features]
 external-harfbuzz = []
