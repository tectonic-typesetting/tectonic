# The `Tectonic.toml` File

**Starting with [the V2 interface][v2]**, the `Tectonic.toml` file defines a
Tectonic document.

[v2]: ./v2cli.md

## Contents

The `Tectonic.toml` file is written in the [TOML] format. Allowed items in
the file are detailed below.

[TOML]: https://toml.io/

```toml
[doc]
name = <string>  # the document name
bundle = <url or filesystem path> # the TeX bundle to use to build this document

# The doc.metadata table may contain arbitrary data.
# It does not affect Tectonic in any way.
[doc.metadata]
pubish = false
arr = [1, 2, [6, 7]]


<<<<<<< HEAD

[[output]]  # one or more output specifications
name = <string>  # the output's name
type = <"pdf">  # the output's type
tex_format = [string]  # optional, defaults to "latex": the TeX format to use
shell_escape = [bool]  # optional, defaults to false: whether "shell escape" (\write18) is allowed
shell_escape_cwd = [string]  # optional, defaults to a temporary directory: path to use for \write18
preamble = [string] # optional, defaults to "_preamble.tex": the preamble file to use (within `src`)
index = [string] # optional, defaults to "index.tex": the index file to use (within `src`)
postamble = [string] # optional, defaults to "_postamble.tex": the postamble file to use (within `src`)
```

Unexpected items are not allowed.

## Items

### `doc.name`

The name of the document. This is distinct from the document title. This value
will be used to name output files, so it should be relatively short and
filesystem-friendly.

### `doc.bundle`

A string identifying the location of the “bundle” of TeX support files
underlying the processing of the document. The `tectonic -X new` command
will populate this field with the current recommended default.

This field should be a URL (a `.ttb` on the web, or a legacy indexed tar bundle),
or a file on your computer (a `.ttb` or a legacy `.zip` bundle).

### `doc.metadata`

Arbitrary metadata, not read by Tectonic. This table allows us to
save parameters for external scripts without creating an extra file.


### `output`

A list of dictionaries defining different outputs to be created from the
document source.

### `output.name`

A name given to the output. By default, build products for each output will be
placed in the build directory, in a subdirectory with this name.

### `output.type`

The kind of output to create. Currently, the only allowed option is `"pdf"`,
which creates a [Portable Document Format][pdf] file.

[pdf]: https://en.wikipedia.org/wiki/PDF

### `output.tex_format`

The TeX “format” of preloaded macros to use when compiling the document. The
default is `"latex"`, corresponding to the standard LaTeX format. The exact set
of formats that are supported will depend on the bundle that is being used.

### `output.shell_escape`

Whether the TeX “shell escape”, AKA `\write18`, mechanism is allowed. The
default is false. Shell-escape is inherently insecure, because its usage
requires that text from the document compilation is passed directly to the
operating system shell. It also is inherently unportable, because it requires
that your document compilation is run in an environment where an operating
system shell exists and can be invoked. Its use is therefore strongly
discouraged, but some packages require it.

### `output.shell_escape_cwd`

The working directory path to use for “shell escape”. The default is a
temporary directory if `output.shell_escape` is true, else it's disabled.
The path can be absolute or relative to the root file, but it must exist.
Specifying this path automatically sets `output.shell_escape` to true.

### `output.preamble`

The preamble file to build the document with for this output. This defaults to
`"_preamble.tex"` within the `src` directory. Typically this file will contain
document setup steps.

### `output.index`

The index file to build the document with for this output. This defaults to
`"index.tex"` within the `src` directory. Typically this file will contain
the body of the document.

### `output.postamble`

The postamble file to build the document with for this output. This defaults to
`"_postamble.tex"` within the `src` directory. Typically this file will contain
document closing steps.
=======
# One (of possibly many) output specifications.
[[output]]

# This output's name. By default, build products for each output will be
# placed in the build directory under subdirectory with this name.
name = "output name"

# The output's type. Right now, only "pdf" is valid.
type = "pdf"

# The TeX "format" of preloaded macros to use when compiling the document.
# This is optional, with a default of "latex" (which corresponds to the
# standard LaTeX format). The exact set of formats that are supported will
# depend on the bundle that is being used.
tex_format = "latex"

# Whether the TeX “shell escape”, AKA `\write18`, mechanism is allowed.
# This is optional and defaults to false.
#
# Shell-escape is insecure, since it give the document access to your shell.
# It also is non-portable, because it requires your document to be built
# is run in an environment where a shell exists.
# Naturally, its use is strongly discouraged, but some packages depend on
# this feature.
shell_escape = false

# The working directory path to use for “shell escape”. The default is a
# temporary directory if `output.shell_escape` is true, else it's disabled.
# The path can be absolute or relative to the root file, but it must exist.
# Specifying this path automatically sets `output.shell_escape` to true.
# This is optional, and defaults to a temporary directory.
shell_escape_cwd = "string"

# The input file we'll use to build this document,
# Given as a path relative to the `./src` directory.
#
# This may also be an array of file paths,
# the contents of which are concatenated while building.
# You could, for example, define:
# inputs = ["preamble.tex", "main.tex"]
#
# Finally, you may include an "inline" document as follows:
# inputs = [
#   { inline = "\\documentclass[a4paper]{article}" },
#   "main.tex"
# ]
# This will insert "\documentclass[a4paper]{article}" before main.tex
# (with a newline), allowing you to set options without making a new file.
inputs = "main.tex"


# Deprecated input specification.
# These options serve the same purpose as `inputs` above, but shouldn't be used
# unless you have a legacy document.
#
# If you do have a legacy document, you should replace these options with the following:
# inputs = ["_preamble.tex", "index.tex", "_postamble.tex"]
#
# Note that these options may NOT be used with `inputs`.
# You may only use one kind of input specification.
preamble = "_preamble.tex" # the preamble file to use (within `src`)
index = "index.tex" # the index file to use (within `src`)
postamble = "_postamble.tex" # the postamble file to use (within `src`)
```
>>>>>>> cf443a7f
<|MERGE_RESOLUTION|>--- conflicted
+++ resolved
@@ -15,7 +15,14 @@
 ```toml
 [doc]
 name = <string>  # the document name
-bundle = <url or filesystem path> # the TeX bundle to use to build this document
+
+# A string identifying the location of the bundle of TeX support files
+# used to build this document. The `tectonic -X new` command
+# will fill this field with the current recommended default.
+#
+# This field should be a URL (a `.ttb` on the web or a legacy indexed tar bundle),
+# or a file on your computer (a `.ttb` or a legacy `.zip` bundle).
+bundle = <url or filesystem path>
 
 # The doc.metadata table may contain arbitrary data.
 # It does not affect Tectonic in any way.
@@ -24,102 +31,6 @@
 arr = [1, 2, [6, 7]]
 
 
-<<<<<<< HEAD
-
-[[output]]  # one or more output specifications
-name = <string>  # the output's name
-type = <"pdf">  # the output's type
-tex_format = [string]  # optional, defaults to "latex": the TeX format to use
-shell_escape = [bool]  # optional, defaults to false: whether "shell escape" (\write18) is allowed
-shell_escape_cwd = [string]  # optional, defaults to a temporary directory: path to use for \write18
-preamble = [string] # optional, defaults to "_preamble.tex": the preamble file to use (within `src`)
-index = [string] # optional, defaults to "index.tex": the index file to use (within `src`)
-postamble = [string] # optional, defaults to "_postamble.tex": the postamble file to use (within `src`)
-```
-
-Unexpected items are not allowed.
-
-## Items
-
-### `doc.name`
-
-The name of the document. This is distinct from the document title. This value
-will be used to name output files, so it should be relatively short and
-filesystem-friendly.
-
-### `doc.bundle`
-
-A string identifying the location of the “bundle” of TeX support files
-underlying the processing of the document. The `tectonic -X new` command
-will populate this field with the current recommended default.
-
-This field should be a URL (a `.ttb` on the web, or a legacy indexed tar bundle),
-or a file on your computer (a `.ttb` or a legacy `.zip` bundle).
-
-### `doc.metadata`
-
-Arbitrary metadata, not read by Tectonic. This table allows us to
-save parameters for external scripts without creating an extra file.
-
-
-### `output`
-
-A list of dictionaries defining different outputs to be created from the
-document source.
-
-### `output.name`
-
-A name given to the output. By default, build products for each output will be
-placed in the build directory, in a subdirectory with this name.
-
-### `output.type`
-
-The kind of output to create. Currently, the only allowed option is `"pdf"`,
-which creates a [Portable Document Format][pdf] file.
-
-[pdf]: https://en.wikipedia.org/wiki/PDF
-
-### `output.tex_format`
-
-The TeX “format” of preloaded macros to use when compiling the document. The
-default is `"latex"`, corresponding to the standard LaTeX format. The exact set
-of formats that are supported will depend on the bundle that is being used.
-
-### `output.shell_escape`
-
-Whether the TeX “shell escape”, AKA `\write18`, mechanism is allowed. The
-default is false. Shell-escape is inherently insecure, because its usage
-requires that text from the document compilation is passed directly to the
-operating system shell. It also is inherently unportable, because it requires
-that your document compilation is run in an environment where an operating
-system shell exists and can be invoked. Its use is therefore strongly
-discouraged, but some packages require it.
-
-### `output.shell_escape_cwd`
-
-The working directory path to use for “shell escape”. The default is a
-temporary directory if `output.shell_escape` is true, else it's disabled.
-The path can be absolute or relative to the root file, but it must exist.
-Specifying this path automatically sets `output.shell_escape` to true.
-
-### `output.preamble`
-
-The preamble file to build the document with for this output. This defaults to
-`"_preamble.tex"` within the `src` directory. Typically this file will contain
-document setup steps.
-
-### `output.index`
-
-The index file to build the document with for this output. This defaults to
-`"index.tex"` within the `src` directory. Typically this file will contain
-the body of the document.
-
-### `output.postamble`
-
-The postamble file to build the document with for this output. This defaults to
-`"_postamble.tex"` within the `src` directory. Typically this file will contain
-document closing steps.
-=======
 # One (of possibly many) output specifications.
 [[output]]
 
@@ -183,5 +94,4 @@
 preamble = "_preamble.tex" # the preamble file to use (within `src`)
 index = "index.tex" # the index file to use (within `src`)
 postamble = "_postamble.tex" # the postamble file to use (within `src`)
-```
->>>>>>> cf443a7f
+```