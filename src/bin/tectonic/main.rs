// src/bin/tectonic/main.rs -- Command-line driver for the Tectonic engine.
// Copyright 2016-2023 the Tectonic Project
// Licensed under the MIT License.

use clap::{Parser, ValueEnum};
use std::{env, io::IsTerminal, process};
use tectonic_status_base::plain::PlainStatusBackend;

use tectonic::{
    config::PersistentConfig,
    errors::SyncError,
    status::{
        termcolor::TermcolorStatusBackend,
        {ChatterLevel, StatusBackend},
    },
    unstable_opts,
};

mod compile;
mod watch;

#[cfg(feature = "serialization")]
mod v2cli;

// Defused V2 support if serialization is unavailable.
#[cfg(not(feature = "serialization"))]
mod v2cli {
    use std::{ffi::OsString, process};

    pub fn v2_main(_effective_args: &[OsString]) {
        eprintln!(
            "fatal error: the \"V2\" Tectonic CLI requires the code to have been built \
            with the \"serialization\" Cargo feature active. This one wasn't."
        );
        process::exit(1);
    }
}

#[derive(Debug, Parser)]
#[command(name = "Tectonic", about = "Process a (La)TeX document")]
struct CliOptions {
    /// Use experimental V2 interface (see `tectonic -X --help`)
    #[arg(short = 'X')]
    use_v2: bool,

    /// How much chatter to print when running
    #[arg(long = "chatter", short, name = "level", default_value = "default")]
    chatter_level: ChatterLevel,

    /// Enable/disable colorful log output
    #[arg(long = "color", name = "when", default_value = "auto")]
    cli_color: CliColor,

    // TODO: this should also accept files, since we have bundle autodetection.
    // probably just a case of renaming the flag.
    /// Use this URL to find resource files instead of the default
<<<<<<< HEAD
    #[structopt(takes_value(true), long, short, name = "url", overrides_with = "url")]
=======
    #[arg(long, short, name = "url", overrides_with = "url")]
    // TODO add URL validation
>>>>>>> 07fb95c9
    web_bundle: Option<String>,

    #[command(flatten)]
    compile: compile::CompileOptions,
}

#[derive(ValueEnum, Clone, Debug)]
pub enum CliColor {
    #[value(name = "always")]
    Always,

    #[value(name = "auto")]
    Auto,

    #[value(name = "never")]
    Never,
}

impl CliColor {
    pub fn should_enable(&self) -> bool {
        match self {
            Self::Always => true,
            Self::Auto => std::io::stdout().is_terminal(),
            Self::Never => false,
        }
    }
}

#[derive(Parser)]
struct PeekUnstableOptions {
    #[arg(name = "option", short = 'Z')]
    unstable: Vec<unstable_opts::UnstableArg>,

    #[arg()]
    _remainder: Vec<std::ffi::OsString>,
}

fn main() {
    let os_args: Vec<_> = env::args_os().collect();

    // A hack so that you can just run `tectonic -Z help` without getting a
    // usage error about a missing input file specification. If
    // `from_unstable_args()` sees a `help` option, it will print the usage and
    // exit. Otherwise, this will all be a no-op, and we'll re-parse the args
    // "for real" momentarily.

    if let Ok(args) = PeekUnstableOptions::try_parse() {
        unstable_opts::UnstableOptions::from_unstable_args(args.unstable.into_iter());
    }

    // Migration to the "cargo-style" command-line interface. If the arguments
    // list contains `-X`, or argv[0] contains `nextonic`, we activate the
    // alternative operation mode. Once this experimental mode is working OK,
    // we'll start printing a message telling people to prefer the `-X` option
    // and use `-X compile` for the "classic" ("rustc"-style, current)
    // interface. After that's been in place for a while, we'll make V2 mode the
    // default.

    let mut v2cli_enabled = false;
    let mut v2cli_args = os_args[1..].to_vec(); // deep copy

    if !os_args.is_empty() && os_args[0].to_str().map(|s| s.contains("nextonic")) == Some(true) {
        v2cli_enabled = true;
    } else if let Some(index) = v2cli_args
        .to_vec()
        .iter()
        .position(|s| s.to_str().unwrap_or_default() == "-X")
    {
        // Try to parse as v1 cli first, and when that doesn't work,
        // interpret it as v2 cli:
        if CliOptions::try_parse().is_err() || CliOptions::parse().use_v2 {
            v2cli_enabled = true;
            v2cli_args.remove(index);
        }
    }

    if v2cli_enabled {
        v2cli::v2_main(&v2cli_args);
        return;
    }

    // OK, we're still using the "rustc-style" CLI. Proceed here.

    let args = CliOptions::parse();

    // The Tectonic crate comes with a hidden internal "test mode" that forces
    // it to use a specified set of local files, rather than going to the
    // bundle -- this makes it so that we can run tests without having to go
    // to the network or touch the current user's cache.
    //
    // This mode is activated by setting a special environment variable. The
    // following call checks for it and activates the mode if necessary. Note
    // that this test infrastructure is lightweight, so I don't think it's a
    // big deal to include the code in the final executable artifacts we
    // distribute.

    tectonic::test_util::maybe_activate_test_mode();

    // I want the CLI program to take as little configuration as possible, but
    // we do need to at least provide a mechanism for storing the default
    // bundle.

    let config = match PersistentConfig::open(false) {
        Ok(c) => c,
        Err(ref e) => {
            // Uhoh, we couldn't get the configuration. Our main
            // error-printing code requires a 'status' object, which we don't
            // have yet. If we can't even load the config we might really be
            // in trouble, so it seems safest to keep things simple anyway and
            // just use bare stderr without colorization.
            e.dump_uncolorized();
            process::exit(1);
        }
    };

    // Set up colorized output. This comes after the config because you could
    // imagine wanting to be able to configure the colorization (which is
    // something I'd be relatively OK with since it'd only affect the progam
    // UI, not the processing results).

    let mut status = if args.cli_color.should_enable() {
        Box::new(TermcolorStatusBackend::new(args.chatter_level)) as Box<dyn StatusBackend>
    } else {
        Box::new(PlainStatusBackend::new(args.chatter_level)) as Box<dyn StatusBackend>
    };

    // Now that we've got colorized output, pass off to the inner function ...
    // all so that we can print out the word "error:" in red. This code
    // parallels various bits of the `error_chain` crate.

    if let Err(e) = args.compile.execute(config, &mut *status, args.web_bundle) {
        status.report_error(&SyncError::new(e).into());
        process::exit(1)
    }
}<|MERGE_RESOLUTION|>--- conflicted
+++ resolved
@@ -53,13 +53,9 @@
 
     // TODO: this should also accept files, since we have bundle autodetection.
     // probably just a case of renaming the flag.
+    // TODO add URL validation
     /// Use this URL to find resource files instead of the default
-<<<<<<< HEAD
-    #[structopt(takes_value(true), long, short, name = "url", overrides_with = "url")]
-=======
     #[arg(long, short, name = "url", overrides_with = "url")]
-    // TODO add URL validation
->>>>>>> 07fb95c9
     web_bundle: Option<String>,
 
     #[command(flatten)]
