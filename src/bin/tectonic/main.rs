// src/bin/tectonic/main.rs -- Command-line driver for the Tectonic engine.
// Copyright 2016-2023 the Tectonic Project
// Licensed under the MIT License.

use clap::{Parser, ValueEnum};
use std::{env, io::IsTerminal, process};
use tectonic_status_base::plain::PlainStatusBackend;

use tectonic::{
    config::PersistentConfig,
    errors::SyncError,
    status::{
        termcolor::TermcolorStatusBackend,
        {ChatterLevel, StatusBackend},
    },
    unstable_opts,
};

mod compile;

#[cfg(feature = "serialization")]
mod v2cli;

// Defused V2 support if serialization is unavailable.
#[cfg(not(feature = "serialization"))]
mod v2cli {
    use std::{ffi::OsString, process};

    pub fn v2_main(_effective_args: &[OsString]) {
        eprintln!(
            "fatal error: the \"V2\" Tectonic CLI requires the code to have been built \
            with the \"serialization\" Cargo feature active. This one wasn't."
        );
        process::exit(1);
    }
}

#[derive(Debug, Parser)]
#[command(name = "Tectonic", about = "Process a (La)TeX document")]
struct CliOptions {
    /// Use experimental V2 interface (see `tectonic -X --help`)
    #[arg(short = 'X')]
    use_v2: bool,

    /// How much chatter to print when running
    #[arg(long = "chatter", short, name = "level", default_value = "default")]
    chatter_level: ChatterLevel,

    /// Enable/disable colorful log output
    #[arg(long = "color", name = "when", default_value = "auto")]
    cli_color: CliColor,

<<<<<<< HEAD
    /// Use this file or URL to find resource files instead of the default
    #[arg(long, short)]
    bundle: Option<String>,

=======
>>>>>>> b3b66f23
    #[command(flatten)]
    compile: compile::CompileOptions,
}

#[derive(ValueEnum, Clone, Debug)]
pub enum CliColor {
    #[value(name = "always")]
    Always,

    #[value(name = "auto")]
    Auto,

    #[value(name = "never")]
    Never,
}

impl CliColor {
    pub fn should_enable(&self) -> bool {
        match self {
            Self::Always => true,
            Self::Auto => std::io::stdout().is_terminal(),
            Self::Never => false,
        }
    }
}

#[derive(Parser)]
struct PeekUnstableOptions {
    #[arg(name = "option", short = 'Z')]
    unstable: Vec<unstable_opts::UnstableArg>,

    #[arg()]
    _remainder: Vec<std::ffi::OsString>,
}

fn main() {
    let os_args: Vec<_> = env::args_os().collect();

    // A hack so that you can just run `tectonic -Z help` without getting a
    // usage error about a missing input file specification. If
    // `from_unstable_args()` sees a `help` option, it will print the usage and
    // exit. Otherwise, this will all be a no-op, and we'll re-parse the args
    // "for real" momentarily.

    if let Ok(args) = PeekUnstableOptions::try_parse() {
        unstable_opts::UnstableOptions::from_unstable_args(args.unstable.into_iter());
    }

    // Migration to the "cargo-style" command-line interface. If the arguments
    // list contains `-X`, or argv[0] contains `nextonic`, we activate the
    // alternative operation mode. Once this experimental mode is working OK,
    // we'll start printing a message telling people to prefer the `-X` option
    // and use `-X compile` for the "classic" ("rustc"-style, current)
    // interface. After that's been in place for a while, we'll make V2 mode the
    // default.

    let mut v2cli_enabled = false;
    let mut v2cli_args = os_args[1..].to_vec(); // deep copy

    if !os_args.is_empty() && os_args[0].to_str().map(|s| s.contains("nextonic")) == Some(true) {
        v2cli_enabled = true;
    } else if let Some(index) = v2cli_args
        .to_vec()
        .iter()
        .position(|s| s.to_str().unwrap_or_default() == "-X")
    {
        // Try to parse as v1 cli first, and when that doesn't work,
        // interpret it as v2 cli:
        if CliOptions::try_parse().is_err() || CliOptions::parse().use_v2 {
            v2cli_enabled = true;
            v2cli_args.remove(index);
        }
    }

    if v2cli_enabled {
        v2cli::v2_main(&v2cli_args);
        return;
    }

    // OK, we're still using the "rustc-style" CLI. Proceed here.

    let args = CliOptions::parse();

    // The Tectonic crate comes with a hidden internal "test mode" that forces
    // it to use a specified set of local files, rather than going to the
    // bundle -- this makes it so that we can run tests without having to go
    // to the network or touch the current user's cache.
    //
    // This mode is activated by setting a special environment variable. The
    // following call checks for it and activates the mode if necessary. Note
    // that this test infrastructure is lightweight, so I don't think it's a
    // big deal to include the code in the final executable artifacts we
    // distribute.

    tectonic::test_util::maybe_activate_test_mode();

    // I want the CLI program to take as little configuration as possible, but
    // we do need to at least provide a mechanism for storing the default
    // bundle.

    let config = match PersistentConfig::open(false) {
        Ok(c) => c,
        Err(ref e) => {
            // Uhoh, we couldn't get the configuration. Our main
            // error-printing code requires a 'status' object, which we don't
            // have yet. If we can't even load the config we might really be
            // in trouble, so it seems safest to keep things simple anyway and
            // just use bare stderr without colorization.
            e.dump_uncolorized();
            process::exit(1);
        }
    };

    // Set up colorized output. This comes after the config because you could
    // imagine wanting to be able to configure the colorization (which is
    // something I'd be relatively OK with since it'd only affect the progam
    // UI, not the processing results).

    let mut status = if args.cli_color.should_enable() {
        Box::new(TermcolorStatusBackend::new(args.chatter_level)) as Box<dyn StatusBackend>
    } else {
        Box::new(PlainStatusBackend::new(args.chatter_level)) as Box<dyn StatusBackend>
    };

    // Now that we've got colorized output, pass off to the inner function ...
    // all so that we can print out the word "error:" in red. This code
    // parallels various bits of the `error_chain` crate.

<<<<<<< HEAD
    if let Err(e) = args.compile.execute(config, &mut *status, args.bundle) {
=======
    if let Err(e) = args.compile.execute(config, &mut *status) {
>>>>>>> b3b66f23
        status.report_error(&SyncError::new(e).into());
        process::exit(1)
    }
}<|MERGE_RESOLUTION|>--- conflicted
+++ resolved
@@ -50,13 +50,6 @@
     #[arg(long = "color", name = "when", default_value = "auto")]
     cli_color: CliColor,
 
-<<<<<<< HEAD
-    /// Use this file or URL to find resource files instead of the default
-    #[arg(long, short)]
-    bundle: Option<String>,
-
-=======
->>>>>>> b3b66f23
     #[command(flatten)]
     compile: compile::CompileOptions,
 }
@@ -185,11 +178,7 @@
     // all so that we can print out the word "error:" in red. This code
     // parallels various bits of the `error_chain` crate.
 
-<<<<<<< HEAD
-    if let Err(e) = args.compile.execute(config, &mut *status, args.bundle) {
-=======
     if let Err(e) = args.compile.execute(config, &mut *status) {
->>>>>>> b3b66f23
         status.report_error(&SyncError::new(e).into());
         process::exit(1)
     }
