--- conflicted
+++ resolved
@@ -34,15 +34,9 @@
     #[structopt(long, short, name = "path", default_value = "latex")]
     format: String,
 
-<<<<<<< HEAD
     /// Use this URL or path to find resource files instead of the default
     #[structopt(takes_value(true), long, short, name = "file_path")]
     bundle: Option<String>,
-=======
-    /// Use this directory or Zip-format bundle file to find resource files instead of the default
-    #[structopt(takes_value(true), parse(from_os_str), long, short, name = "file_path")]
-    bundle: Option<PathBuf>,
->>>>>>> 1a570253
 
     /// Use only resource files cached locally
     #[structopt(short = "C", long)]
@@ -198,20 +192,15 @@
         if self.only_cached {
             tt_note!(status, "using only cached resource files");
         }
-<<<<<<< HEAD
 
         if let Some(source) = self.bundle {
             if let Some(bundle) = detect_bundle(source.clone(), self.only_cached, None)? {
                 sess_builder.bundle(bundle);
+            } else if let Some(bundle) = web_bundle {
+                sess_builder.bundle(detect_bundle(bundle, self.only_cached, None)?.unwrap());
             } else {
                 return Err(errmsg!("\"{source}\" doesn't specify a valid bundle."));
             }
-=======
-        if let Some(path) = self.bundle {
-            sess_builder.bundle(config.make_local_file_provider(path, status)?);
-        } else if let Some(u) = web_bundle {
-            sess_builder.bundle(config.make_cached_url_provider(&u, only_cached, None, status)?);
->>>>>>> 1a570253
         } else {
             sess_builder.bundle(config.default_bundle(self.only_cached)?);
         }
