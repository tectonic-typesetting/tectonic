#![allow(dead_code,
         mutable_transmutes,
         non_camel_case_types,
         non_snake_case,
         non_upper_case_globals,
         unused_assignments,
         unused_mut)]

extern crate libc;
use libpng_sys::ffi::*;
use std::convert::TryInto;

extern "C" {
    pub type pdf_obj;
    pub type pdf_ximage_;
<<<<<<< HEAD
=======
    pub type png_info_def;
    pub type png_struct_def;
    #[no_mangle]
    fn floor(_: f64) -> f64;
>>>>>>> 17aff596
    #[no_mangle]
    fn free(__ptr: *mut libc::c_void);
    #[no_mangle]
    fn memmove(_: *mut libc::c_void, _: *const libc::c_void, _: u64) -> *mut libc::c_void;
    #[no_mangle]
    fn memcmp(_: *const libc::c_void, _: *const libc::c_void, _: u64) -> i32;
    /* The internal, C/C++ interface: */
    #[no_mangle]
    fn _tt_abort(format: *const i8, _: ...) -> !;
    #[no_mangle]
    fn ttstub_input_seek(handle: rust_input_handle_t, offset: ssize_t, whence: i32) -> size_t;
    #[no_mangle]
    fn ttstub_input_read(handle: rust_input_handle_t, data: *mut i8, len: size_t) -> ssize_t;
    #[no_mangle]
    fn dpx_warning(fmt: *const i8, _: ...);
    /* This is dvipdfmx, an eXtended version of dvipdfm by Mark A. Wicks.

        Copyright (C) 2002-2016 by Jin-Hwan Cho and Shunsaku Hirata,
        the dvipdfmx project team.

        Copyright (C) 1998, 1999 by Mark A. Wicks <mwicks@kettering.edu>

        This program is free software; you can redistribute it and/or modify
        it under the terms of the GNU General Public License as published by
        the Free Software Foundation; either version 2 of the License, or
        (at your option) any later version.

        This program is distributed in the hope that it will be useful,
        but WITHOUT ANY WARRANTY; without even the implied warranty of
        MERCHANTABILITY or FITNESS FOR A PARTICULAR PURPOSE.  See the
        GNU General Public License for more details.

        You should have received a copy of the GNU General Public License
        along with this program; if not, write to the Free Software
        Foundation, Inc., 59 Temple Place, Suite 330, Boston, MA 02111-1307 USA.
    */
    #[no_mangle]
    fn new(size: u32) -> *mut libc::c_void;
    #[no_mangle]
    fn pdf_get_version() -> u32;
    #[no_mangle]
    fn pdf_release_obj(object: *mut pdf_obj);
    #[no_mangle]
    fn pdf_ref_obj(object: *mut pdf_obj) -> *mut pdf_obj;
    #[no_mangle]
    fn pdf_new_number(value: f64) -> *mut pdf_obj;
    #[no_mangle]
    fn pdf_new_string(str: *const libc::c_void, length: size_t) -> *mut pdf_obj;
    /* Name does not include the / */
    #[no_mangle]
    fn pdf_new_name(name: *const i8) -> *mut pdf_obj;
    #[no_mangle]
    fn pdf_new_array() -> *mut pdf_obj;
    /* pdf_add_dict requires key but pdf_add_array does not.
     * pdf_add_array always append elements to array.
     * They should be pdf_put_array(array, idx, element) and
     * pdf_put_dict(dict, key, value)
     */
    #[no_mangle]
    fn pdf_add_array(array: *mut pdf_obj, object: *mut pdf_obj);
    #[no_mangle]
    fn pdf_new_dict() -> *mut pdf_obj;
    /* pdf_add_dict() want pdf_obj as key, however, key must always be name
     * object and pdf_lookup_dict() and pdf_remove_dict() uses const char as
     * key. This strange difference seems come from pdfdoc that first allocate
     * name objects frequently used (maybe 1000 times) such as /Type and does
     * pdf_link_obj() it rather than allocate/free-ing them each time. But I
     * already removed that.
     */
    #[no_mangle]
    fn pdf_add_dict(dict: *mut pdf_obj, key: *mut pdf_obj, value: *mut pdf_obj) -> i32;
    #[no_mangle]
    fn pdf_new_stream(flags: i32) -> *mut pdf_obj;
    #[no_mangle]
    fn pdf_add_stream(
        stream: *mut pdf_obj,
        stream_data_ptr: *const libc::c_void,
        stream_data_len: i32,
    );
    #[no_mangle]
    fn pdf_stream_dict(stream: *mut pdf_obj) -> *mut pdf_obj;
    #[no_mangle]
    fn pdf_stream_set_predictor(
        stream: *mut pdf_obj,
        predictor: i32,
        columns: i32,
        bpc: i32,
        colors: i32,
    );
    #[no_mangle]
    fn iccp_check_colorspace(colortype: i32, profile: *const libc::c_void, proflen: i32) -> i32;
    #[no_mangle]
    fn iccp_load_profile(ident: *const i8, profile: *const libc::c_void, proflen: i32) -> i32;
    #[no_mangle]
    fn pdf_get_colorspace_reference(cspc_id: i32) -> *mut pdf_obj;
    /* Called by pngimage, jpegimage, epdf, mpost, etc. */
    #[no_mangle]
    fn pdf_ximage_init_image_info(info: *mut ximage_info);
    #[no_mangle]
    fn pdf_ximage_set_image(
        ximage: *mut pdf_ximage,
        info: *mut libc::c_void,
        resource: *mut pdf_obj,
    );
    #[no_mangle]
<<<<<<< HEAD
    fn png_read_end(png_ptr: png_structrp, info_ptr: png_inforp);
    #[no_mangle]
    fn png_destroy_info_struct(png_ptr: png_const_structrp, info_ptr_ptr: png_infopp);
=======
    fn png_sig_cmp(sig: png_const_bytep, start: size_t, num_to_check: size_t) -> i32;
    #[no_mangle]
    fn png_create_read_struct(
        user_png_ver: png_const_charp,
        error_ptr: png_voidp,
        error_fn: png_error_ptr,
        warn_fn: png_error_ptr,
    ) -> png_structp;
    #[no_mangle]
    fn png_create_info_struct(png_ptr: png_const_structrp) -> png_infop;
    #[no_mangle]
    fn png_read_info(png_ptr: png_structrp, info_ptr: png_inforp);
    #[no_mangle]
    fn png_set_expand_gray_1_2_4_to_8(png_ptr: png_structrp);
    #[no_mangle]
    fn png_set_packing(png_ptr: png_structrp);
    #[no_mangle]
    fn png_set_background(
        png_ptr: png_structrp,
        background_color: png_const_color_16p,
        background_gamma_code: i32,
        need_expand: i32,
        background_gamma: f64,
    );
    #[no_mangle]
    fn png_set_strip_16(png_ptr: png_structrp);
    #[no_mangle]
    fn png_set_gamma(png_ptr: png_structrp, screen_gamma: f64, override_file_gamma: f64);
    #[no_mangle]
    fn png_read_update_info(png_ptr: png_structrp, info_ptr: png_inforp);
    #[no_mangle]
    fn png_read_image(png_ptr: png_structrp, image: png_bytepp);
    #[no_mangle]
    fn png_read_end(png_ptr: png_structrp, info_ptr: png_inforp);
    #[no_mangle]
    fn png_destroy_info_struct(png_ptr: png_const_structrp, info_ptr_ptr: png_infopp);
    #[no_mangle]
    fn png_destroy_read_struct(
        png_ptr_ptr: png_structpp,
        info_ptr_ptr: png_infopp,
        end_info_ptr_ptr: png_infopp,
    );
    #[no_mangle]
    fn png_set_read_fn(png_ptr: png_structrp, io_ptr: png_voidp, read_data_fn: png_rw_ptr);
    #[no_mangle]
    fn png_get_io_ptr(png_ptr: png_const_structrp) -> png_voidp;
    #[no_mangle]
    fn png_get_valid(
        png_ptr: png_const_structrp,
        info_ptr: png_const_inforp,
        flag: png_uint_32,
    ) -> png_uint_32;
    #[no_mangle]
    fn png_get_rowbytes(png_ptr: png_const_structrp, info_ptr: png_const_inforp) -> size_t;
    #[no_mangle]
    fn png_get_image_width(png_ptr: png_const_structrp, info_ptr: png_const_inforp) -> png_uint_32;
    #[no_mangle]
    fn png_get_image_height(png_ptr: png_const_structrp, info_ptr: png_const_inforp)
        -> png_uint_32;
    #[no_mangle]
    fn png_get_bit_depth(png_ptr: png_const_structrp, info_ptr: png_const_inforp) -> png_byte;
    #[no_mangle]
    fn png_get_color_type(png_ptr: png_const_structrp, info_ptr: png_const_inforp) -> png_byte;
    #[no_mangle]
    fn png_get_x_pixels_per_meter(
        png_ptr: png_const_structrp,
        info_ptr: png_const_inforp,
    ) -> png_uint_32;
    #[no_mangle]
    fn png_get_y_pixels_per_meter(
        png_ptr: png_const_structrp,
        info_ptr: png_const_inforp,
    ) -> png_uint_32;
    #[no_mangle]
    fn png_get_cHRM(
        png_ptr: png_const_structrp,
        info_ptr: png_const_inforp,
        white_x: *mut f64,
        white_y: *mut f64,
        red_x: *mut f64,
        red_y: *mut f64,
        green_x: *mut f64,
        green_y: *mut f64,
        blue_x: *mut f64,
        blue_y: *mut f64,
    ) -> png_uint_32;
    #[no_mangle]
    fn png_get_gAMA(
        png_ptr: png_const_structrp,
        info_ptr: png_const_inforp,
        file_gamma: *mut f64,
    ) -> png_uint_32;
    #[no_mangle]
    fn png_get_PLTE(
        png_ptr: png_const_structrp,
        info_ptr: png_inforp,
        palette: *mut png_colorp,
        num_palette: *mut i32,
    ) -> png_uint_32;
    #[no_mangle]
    fn png_get_sRGB(
        png_ptr: png_const_structrp,
        info_ptr: png_const_inforp,
        file_srgb_intent: *mut i32,
    ) -> png_uint_32;
    #[no_mangle]
    fn png_get_iCCP(
        png_ptr: png_const_structrp,
        info_ptr: png_inforp,
        name: png_charpp,
        compression_type: *mut i32,
        profile: png_bytepp,
        proflen: *mut png_uint_32,
    ) -> png_uint_32;
    #[no_mangle]
    fn png_get_tRNS(
        png_ptr: png_const_structrp,
        info_ptr: png_inforp,
        trans_alpha: *mut png_bytep,
        num_trans: *mut i32,
        trans_color: *mut png_color_16p,
    ) -> png_uint_32;
    #[no_mangle]
    fn png_get_text(
        png_ptr: png_const_structrp,
        info_ptr: png_inforp,
        text_ptr: *mut png_textp,
        num_text: *mut i32,
    ) -> i32;
    #[no_mangle]
    fn png_set_option(png_ptr: png_structrp, option: i32, onoff: i32) -> i32;
>>>>>>> 17aff596
}
pub type __ssize_t = i64;
pub type size_t = u64;
pub type ssize_t = __ssize_t;
pub type rust_input_handle_t = *mut libc::c_void;
#[derive(Copy, Clone)]
#[repr(C)]
pub struct ximage_info {
    pub flags: i32,
    pub width: i32,
    pub height: i32,
    pub bits_per_component: i32,
    pub num_components: i32,
    pub min_dpi: i32,
    pub xdensity: f64,
    pub ydensity: f64,
}
pub type pdf_ximage = pdf_ximage_;
pub type png_byte = u8;
pub type png_infopp = *mut *mut png_info;
<<<<<<< HEAD
pub type png_const_charp = *const libc::c_char;
pub type png_structp = *mut png_struct;
pub type png_uint_16 = libc::c_ushort;
=======
pub type png_info = png_info_def;
pub type png_infop = *mut png_info;
pub type png_error_ptr = Option<unsafe extern "C" fn(_: png_structp, _: png_const_charp) -> ()>;
pub type png_const_charp = *const i8;
pub type png_structp = *mut png_struct;
pub type png_struct = png_struct_def;
pub type png_color_16p = *mut png_color_16;
pub type png_color_16 = png_color_16_struct;
#[derive(Copy, Clone)]
#[repr(C)]
pub struct png_color_16_struct {
    pub index: png_byte,
    pub red: png_uint_16,
    pub green: png_uint_16,
    pub blue: png_uint_16,
    pub gray: png_uint_16,
}
pub type png_uint_16 = u16;
>>>>>>> 17aff596
pub type png_structpp = *mut *mut png_struct;
pub type png_const_structrp = *const png_struct;
pub type png_inforp = *mut png_info;
pub type png_structrp = *mut png_struct;
<<<<<<< HEAD
pub type png_bytep = *mut png_byte;
pub type png_uint_32 = libc::c_uint;
=======
pub type png_text = png_text_struct;
#[derive(Copy, Clone)]
#[repr(C)]
pub struct png_text_struct {
    pub compression: i32,
    pub key: png_charp,
    pub text: png_charp,
    pub text_length: size_t,
    pub itxt_length: size_t,
    pub lang: png_charp,
    pub lang_key: png_charp,
}
pub type png_charp = *mut i8;
pub type png_textp = *mut png_text;
pub type png_bytep = *mut png_byte;
pub type png_uint_32 = u32;
pub type png_uint_32p = *mut png_uint_32;
pub type png_const_inforp = *const png_info;
pub type png_bytepp = *mut *mut png_byte;
pub type png_charpp = *mut *mut i8;
pub type png_color = png_color_struct;
#[derive(Copy, Clone)]
#[repr(C)]
pub struct png_color_struct {
    pub red: png_byte,
    pub green: png_byte,
    pub blue: png_byte,
}
pub type png_colorp = *mut png_color;
pub type png_const_color_16p = *const png_color_16;
pub type png_size_t = size_t;
pub type png_voidp = *mut libc::c_void;
pub type png_rw_ptr = Option<unsafe extern "C" fn(_: png_structp, _: png_bytep, _: size_t) -> ()>;
pub type png_const_bytep = *const png_byte;
>>>>>>> 17aff596
#[no_mangle]
pub unsafe extern "C" fn check_for_png(mut handle: rust_input_handle_t) -> i32 {
    let mut sigbytes: [u8; 8] = [0; 8];
    ttstub_input_seek(handle, 0i32 as ssize_t, 0i32);
    if ttstub_input_read(
        handle,
        sigbytes.as_mut_ptr() as *mut i8,
        ::std::mem::size_of::<[u8; 8]>() as u64,
    ) as u64
        != ::std::mem::size_of::<[u8; 8]>() as u64
        || png_sig_cmp(
<<<<<<< HEAD
            sigbytes.as_mut_ptr(),
            0,
            ::std::mem::size_of::<[libc::c_uchar; 8]>(),
=======
            sigbytes.as_mut_ptr() as png_const_bytep,
            0i32 as size_t,
            ::std::mem::size_of::<[u8; 8]>() as u64,
>>>>>>> 17aff596
        ) != 0
    {
        return 0i32;
    } else {
        return 1i32;
    };
}
unsafe extern "C" fn _png_warning_callback(
    mut _png_ptr: *mut png_struct,
    mut _msg: png_const_charp,
) {
    /* Make compiler happy */
}
unsafe extern "C" fn _png_read(mut png_ptr: *mut png_struct, mut outbytes: *mut u8, mut n: usize) {
    let mut png = png_ptr.as_ref().unwrap();
    let mut handle: rust_input_handle_t = png_get_io_ptr(png);
    let mut r: ssize_t = 0;
<<<<<<< HEAD
    r = ttstub_input_read(handle, outbytes as *mut libc::c_char, n.try_into().unwrap());
    if r < 0i32 as libc::c_long || r as size_t != n.try_into().unwrap() {
        _tt_abort(b"error reading PNG\x00" as *const u8 as *const libc::c_char);
=======
    r = ttstub_input_read(handle, outbytes as *mut i8, n);
    if r < 0i32 as i64 || r as size_t != n {
        _tt_abort(b"error reading PNG\x00" as *const u8 as *const i8);
>>>>>>> 17aff596
    };
}
#[no_mangle]
pub unsafe extern "C" fn png_include_image(
    mut ximage: *mut pdf_ximage,
    mut handle: rust_input_handle_t,
) -> i32 {
    let mut stream: *mut pdf_obj = 0 as *mut pdf_obj;
    let mut stream_dict: *mut pdf_obj = 0 as *mut pdf_obj;
    let mut colorspace: *mut pdf_obj = 0 as *mut pdf_obj;
    let mut mask: *mut pdf_obj = 0 as *mut pdf_obj;
    let mut intent: *mut pdf_obj = 0 as *mut pdf_obj;
    let mut stream_data_ptr: png_bytep = 0 as *mut png_byte;
    let mut trans_type: i32 = 0;
    let mut info: ximage_info = ximage_info {
        flags: 0,
        width: 0,
        height: 0,
        bits_per_component: 0,
        num_components: 0,
        min_dpi: 0,
        xdensity: 0.,
        ydensity: 0.,
    };
    /* Libpng stuff */
    let mut bpc: png_byte = 0;
    let mut color_type: png_byte = 0;
    let mut width: png_uint_32 = 0;
    let mut height: png_uint_32 = 0;
    let mut rowbytes: png_uint_32 = 0;
    pdf_ximage_init_image_info(&mut info);
    stream = 0 as *mut pdf_obj;
    stream_dict = 0 as *mut pdf_obj;
    intent = 0 as *mut pdf_obj;
    mask = intent;
    colorspace = mask;
    ttstub_input_seek(handle, 0i32 as ssize_t, 0i32);
<<<<<<< HEAD

    let png = if let Some(png) = png_create_read_struct(
        b"1.6.37\x00" as *const u8 as *const libc::c_char,
=======
    png_ptr = png_create_read_struct(
        b"1.6.37\x00" as *const u8 as *const i8,
>>>>>>> 17aff596
        0 as *mut libc::c_void,
        None,
        Some(_png_warning_callback),
    )
    .as_mut()
    {
        png
    } else {
        dpx_warning(
            b"%s: Creating Libpng read struct failed.\x00" as *const u8 as *const i8,
            b"PNG\x00" as *const u8 as *const i8,
        );
        return -1i32;
    };

    let png_info = if let Some(png_info) = png_create_info_struct(png).as_mut() {
        png_info
    } else {
        dpx_warning(
            b"%s: Creating Libpng info struct failed.\x00" as *const u8 as *const i8,
            b"PNG\x00" as *const u8 as *const i8,
        );
        png_destroy_read_struct(
            &mut (png as *mut _) as *mut *mut _,
            0 as png_infopp,
            0 as png_infopp,
        );
        return -1i32;
    };

    /* ignore possibly incorrect CMF bytes */
    png_set_option(png, 2i32, 3i32);
    /* Rust-backed IO */
    png_set_read_fn(png, handle, Some(_png_read));
    /* NOTE: could use png_set_sig_bytes() to tell libpng if we started at non-zero file offset */
    /* Read PNG info-header and get some info. */
<<<<<<< HEAD
    png_read_info(png, png_info);
    color_type = png_get_color_type(png, png_info);
    width = png_get_image_width(png, png_info);
    height = png_get_image_height(png, png_info);
    bpc = png_get_bit_depth(png, png_info);
    if bpc as libc::c_int > 8i32 {
        if pdf_get_version() < 5i32 as libc::c_uint {
=======
    png_read_info(png_ptr, png_info_ptr);
    color_type = png_get_color_type(
        png_ptr as *const png_struct,
        png_info_ptr as *const png_info,
    );
    width = png_get_image_width(
        png_ptr as *const png_struct,
        png_info_ptr as *const png_info,
    );
    height = png_get_image_height(
        png_ptr as *const png_struct,
        png_info_ptr as *const png_info,
    );
    bpc = png_get_bit_depth(
        png_ptr as *const png_struct,
        png_info_ptr as *const png_info,
    );
    if bpc as i32 > 8i32 {
        if pdf_get_version() < 5_u32 {
>>>>>>> 17aff596
            /* Ask libpng to convert down to 8-bpc. */
            dpx_warning(
                b"%s: 16-bpc PNG requires PDF version 1.5.\x00" as *const u8 as *const i8,
                b"PNG\x00" as *const u8 as *const i8,
            );
            png_set_strip_16(png);
            bpc = 8i32 as png_byte
        }
    } else if (bpc as i32) < 8i32 {
        /* Instruct libpng to scale each pixel color to a full byte while
        reading even though there's only 1/2/4 bits of color associated. */
<<<<<<< HEAD
        if color_type as libc::c_int == 0i32 || color_type as libc::c_int == 4i32 {
            png_set_expand_gray_1_2_4_to_8(png);
=======
        if color_type as i32 == 0i32 || color_type as i32 == 4i32 {
            png_set_expand_gray_1_2_4_to_8(png_ptr);
>>>>>>> 17aff596
        } else {
            png_set_packing(png);
        }
        bpc = 8i32 as png_byte
    }
    /* Ask libpng to gamma-correct.
     * It is wrong to assume screen gamma value 2.2 but...
     * We do gamma correction here only when uncalibrated color space is used.
     */
    if png_get_valid(png, png_info, 0x1000u32) == 0
        && png_get_valid(png, png_info, 0x800u32) == 0
        && png_get_valid(png, png_info, 0x4u32) == 0
        && png_get_valid(png, png_info, 0x1u32) != 0
    {
<<<<<<< HEAD
        let mut G: libc::c_double = 1.0f64;
        png_get_gAMA(png, png_info, &mut G);
        png_set_gamma(png, 2.2f64, G);
=======
        let mut G: f64 = 1.0f64;
        png_get_gAMA(
            png_ptr as *const png_struct,
            png_info_ptr as *const png_info,
            &mut G,
        );
        png_set_gamma(png_ptr, 2.2f64, G);
>>>>>>> 17aff596
    }
    trans_type = check_transparency(png, png_info);
    /* check_transparency() does not do updata_info() */
    png_read_update_info(png, png_info);
    rowbytes = png_get_rowbytes(png, png_info) as png_uint_32;
    /* Values listed below will not be modified in the remaining process. */
<<<<<<< HEAD
    info.width = width as libc::c_int;
    info.height = height as libc::c_int;
    info.bits_per_component = bpc as libc::c_int;
    let mut xppm: png_uint_32 = png_get_x_pixels_per_meter(png, png_info);
    let mut yppm: png_uint_32 = png_get_y_pixels_per_meter(png, png_info);
    if xppm > 0i32 as libc::c_uint {
        info.xdensity = 72.0f64 / 0.0254f64 / xppm as libc::c_double
=======
    info.width = width as i32;
    info.height = height as i32;
    info.bits_per_component = bpc as i32;
    let mut xppm: png_uint_32 = png_get_x_pixels_per_meter(
        png_ptr as *const png_struct,
        png_info_ptr as *const png_info,
    );
    let mut yppm: png_uint_32 = png_get_y_pixels_per_meter(
        png_ptr as *const png_struct,
        png_info_ptr as *const png_info,
    );
    if xppm > 0_u32 {
        info.xdensity = 72.0f64 / 0.0254f64 / xppm as f64
>>>>>>> 17aff596
    }
    if yppm > 0_u32 {
        info.ydensity = 72.0f64 / 0.0254f64 / yppm as f64
    }
    stream = pdf_new_stream(1i32 << 0i32);
    stream_dict = pdf_stream_dict(stream);
<<<<<<< HEAD
    stream_data_ptr = new((rowbytes.wrapping_mul(height) as libc::c_ulong)
        .wrapping_mul(::std::mem::size_of::<png_byte>() as libc::c_ulong)
        as uint32_t) as *mut png_byte;
    read_image_data(png, stream_data_ptr, height, rowbytes);
=======
    stream_data_ptr = new((rowbytes.wrapping_mul(height) as u64)
        .wrapping_mul(::std::mem::size_of::<png_byte>() as u64) as u32)
        as *mut png_byte;
    read_image_data(png_ptr, stream_data_ptr, height, rowbytes);
>>>>>>> 17aff596
    /* Non-NULL intent means there is valid sRGB chunk. */
    intent = get_rendering_intent(png, png_info);
    if !intent.is_null() {
        pdf_add_dict(
            stream_dict,
            pdf_new_name(b"Intent\x00" as *const u8 as *const i8),
            intent,
        );
    }
    match color_type as i32 {
        3 => {
            colorspace = create_cspace_Indexed(png, png_info);
            match trans_type {
                1 => {
                    /* Color-key masking */
                    mask = create_ckey_mask(png, png_info)
                }
                2 => {
                    /* Soft mask */
                    mask = create_soft_mask(png, png_info, stream_data_ptr, width, height)
                }
                _ => {}
            }
            info.num_components = 1i32
        }
        2 | 6 => {
            if png_get_valid(png, png_info, 0x1000u32) != 0 {
                colorspace = create_cspace_ICCBased(png, png_info)
            } else if !intent.is_null() {
                colorspace = create_cspace_sRGB(png, png_info)
            } else {
                colorspace = create_cspace_CalRGB(png, png_info)
            }
            if colorspace.is_null() {
                colorspace = pdf_new_name(b"DeviceRGB\x00" as *const u8 as *const i8)
            }
            match trans_type {
                1 => mask = create_ckey_mask(png, png_info),
                2 => {
                    /* rowbytes changes 4 to 3 at here */
                    mask = strip_soft_mask(
                        png,
                        png_info,
                        stream_data_ptr,
                        &mut rowbytes,
                        width,
                        height,
                    )
                }
                _ => mask = 0 as *mut pdf_obj,
            }
            info.num_components = 3i32
        }
        0 | 4 => {
            if png_get_valid(png, png_info, 0x1000u32) != 0 {
                colorspace = create_cspace_ICCBased(png, png_info)
            } else if !intent.is_null() {
                colorspace = create_cspace_sRGB(png, png_info)
            } else {
                colorspace = create_cspace_CalGray(png, png_info)
            }
            if colorspace.is_null() {
                colorspace = pdf_new_name(b"DeviceGray\x00" as *const u8 as *const i8)
            }
            match trans_type {
                1 => mask = create_ckey_mask(png, png_info),
                2 => {
                    mask = strip_soft_mask(
                        png,
                        png_info,
                        stream_data_ptr,
                        &mut rowbytes,
                        width,
                        height,
                    )
                }
                _ => mask = 0 as *mut pdf_obj,
            }
            info.num_components = 1i32
        }
        _ => {
            dpx_warning(
                b"%s: Unknown PNG colortype %d.\x00" as *const u8 as *const i8,
                b"PNG\x00" as *const u8 as *const i8,
                color_type as i32,
            );
        }
    }
    pdf_add_dict(
        stream_dict,
        pdf_new_name(b"ColorSpace\x00" as *const u8 as *const i8),
        colorspace,
    );
    pdf_add_stream(
        stream,
        stream_data_ptr as *const libc::c_void,
        rowbytes.wrapping_mul(height) as i32,
    );
    free(stream_data_ptr as *mut libc::c_void);
    if !mask.is_null() {
        if trans_type == 1i32 {
            pdf_add_dict(
                stream_dict,
                pdf_new_name(b"Mask\x00" as *const u8 as *const i8),
                mask,
            );
        } else if trans_type == 2i32 {
            if info.bits_per_component >= 8i32 && info.width > 64i32 {
                pdf_stream_set_predictor(mask, 2i32, info.width, info.bits_per_component, 1i32);
            }
            pdf_add_dict(
                stream_dict,
                pdf_new_name(b"SMask\x00" as *const u8 as *const i8),
                pdf_ref_obj(mask),
            );
            pdf_release_obj(mask);
        } else {
            dpx_warning(
                b"%s: Unknown transparency type...???\x00" as *const u8 as *const i8,
                b"PNG\x00" as *const u8 as *const i8,
            );
            pdf_release_obj(mask);
        }
    }
    /* Finally read XMP Metadata
     * See, XMP Specification Part 3, Storage in Files
     * http://www.adobe.com/jp/devnet/xmp.html
     *
     * We require libpng version >= 1.6.14 since prior versions
     * of libpng had a bug that incorrectly treat the compression
     * flag of iTxt chunks.
     */
<<<<<<< HEAD
    if pdf_get_version() >= 4i32 as libc::c_uint {
        let mut text_ptr = 0 as *mut png_text;
        let mut XMP_stream: *mut pdf_obj = 0 as *mut pdf_obj;
        let mut XMP_stream_dict: *mut pdf_obj = 0 as *mut pdf_obj;
        let mut i: libc::c_int = 0;
        let mut num_text: libc::c_int = 0;
        let mut have_XMP: libc::c_int = 0i32;
        num_text = png_get_text(png, png_info, &mut text_ptr, &mut 0);
=======
    if pdf_get_version() >= 4_u32 {
        let mut text_ptr: png_textp = 0 as *mut png_text;
        let mut XMP_stream: *mut pdf_obj = 0 as *mut pdf_obj;
        let mut XMP_stream_dict: *mut pdf_obj = 0 as *mut pdf_obj;
        let mut i: i32 = 0;
        let mut num_text: i32 = 0;
        let mut have_XMP: i32 = 0i32;
        num_text = png_get_text(
            png_ptr as *const png_struct,
            png_info_ptr,
            &mut text_ptr,
            0 as *mut i32,
        );
>>>>>>> 17aff596
        i = 0i32;
        while i < num_text {
            if memcmp(
                (*text_ptr.offset(i as isize)).key as *const libc::c_void,
                b"XML:com.adobe.xmp\x00" as *const u8 as *const i8 as *const libc::c_void,
                17i32 as u64,
            ) == 0
            {
                /* XMP found */
                if (*text_ptr.offset(i as isize)).compression != 1i32
<<<<<<< HEAD
                    || (*text_ptr.offset(i as isize)).itxt_length == 0
=======
                    || (*text_ptr.offset(i as isize)).itxt_length == 0i32 as u64
>>>>>>> 17aff596
                {
                    dpx_warning(
                        b"%s: Invalid value(s) in iTXt chunk for XMP Metadata.\x00" as *const u8
                            as *const i8,
                        b"PNG\x00" as *const u8 as *const i8,
                    );
                } else if have_XMP != 0 {
                    dpx_warning(
                        b"%s: Multiple XMP Metadata. Don\'t know how to treat it.\x00" as *const u8
                            as *const i8,
                        b"PNG\x00" as *const u8 as *const i8,
                    );
                } else {
                    /* We compress XMP metadata for included images here.
                     * It is not recommended to compress XMP metadata for PDF documents but
                     * we compress XMP metadata for included images here to avoid confusing
                     * application programs that only want PDF document global XMP metadata
                     * and scan for that.
                     */
                    XMP_stream = pdf_new_stream(1i32 << 0i32);
                    XMP_stream_dict = pdf_stream_dict(XMP_stream);
                    pdf_add_dict(
                        XMP_stream_dict,
                        pdf_new_name(b"Type\x00" as *const u8 as *const i8),
                        pdf_new_name(b"Metadata\x00" as *const u8 as *const i8),
                    );
                    pdf_add_dict(
                        XMP_stream_dict,
                        pdf_new_name(b"Subtype\x00" as *const u8 as *const i8),
                        pdf_new_name(b"XML\x00" as *const u8 as *const i8),
                    );
                    pdf_add_stream(
                        XMP_stream,
                        (*text_ptr.offset(i as isize)).text as *const libc::c_void,
                        (*text_ptr.offset(i as isize)).itxt_length as i32,
                    );
                    pdf_add_dict(
                        stream_dict,
                        pdf_new_name(b"Metadata\x00" as *const u8 as *const i8),
                        pdf_ref_obj(XMP_stream),
                    );
                    pdf_release_obj(XMP_stream);
                    have_XMP = 1i32
                }
            }
            i += 1
        }
    }
    /* PNG_LIBPNG_VER */
    png_read_end(png, 0 as *mut png_info);
    /* Cleanup */
<<<<<<< HEAD
    png_destroy_info_struct(png, &mut (png_info as *mut _) as *mut *mut _);
    png_destroy_read_struct(
        &mut (png as *mut _) as *mut *mut _,
        0 as png_infopp,
        0 as png_infopp,
    );
    if color_type as libc::c_int != 2i32 | 1i32
        && info.bits_per_component >= 8i32
        && info.height > 64i32
    {
=======
    if !png_info_ptr.is_null() {
        png_destroy_info_struct(png_ptr as *const png_struct, &mut png_info_ptr);
    }
    if !png_ptr.is_null() {
        png_destroy_read_struct(&mut png_ptr, 0 as png_infopp, 0 as png_infopp);
    }
    if color_type as i32 != 2i32 | 1i32 && info.bits_per_component >= 8i32 && info.height > 64i32 {
>>>>>>> 17aff596
        pdf_stream_set_predictor(
            stream,
            15i32,
            info.width,
            info.bits_per_component,
            info.num_components,
        );
    }
    pdf_ximage_set_image(
        ximage,
        &mut info as *mut ximage_info as *mut libc::c_void,
        stream,
    );
    return 0i32;
}
/* Transparency */
/*
 * The returned value trans_type is the type of transparency to be used for
 * this image. Possible values are:
 *
 *   PDF_TRANS_TYPE_NONE    No Masking will be used/required.
 *   PDF_TRANS_TYPE_BINARY  Pixels are either fully opaque/fully transparent.
 *   PDF_TRANS_TYPE_ALPHA   Uses alpha channel, requies SMask.(PDF-1.4)
 *
 * check_transparency() must check the current setting of output PDF version
 * and must choose appropriate trans_type value according to PDF version of
 * current output PDF document.
 *
 * If the PDF version is less than 1.3, no transparency is supported for this
 * version of PDF, hence PDF_TRANS_TYPE_NONE must be returned. And when the PDF
 * version is equal to 1.3, possible retrun values are PDF_TRANS_TYPE_BINARY or
 * PDF_TRANS_TYPE_NONE. The latter case arises when PNG file uses alpha channel
 * explicitly (color type PNG_COLOR_TYPE_XXX_ALPHA), or the tRNS chunk for the
 * PNG_COLOR_TYPE_PALETTE image contains intermediate values of opacity.
 *
 * Finally, in the case of PDF version 1.4, all kind of translucent pixels can
 * be represented with Soft-Mask.
 */
<<<<<<< HEAD
unsafe extern "C" fn check_transparency(
    mut png: &mut png_struct,
    mut info: &mut png_info,
) -> libc::c_int {
    let mut trans_type: libc::c_int = 0;
    let mut pdf_version: libc::c_uint = 0;
=======
unsafe extern "C" fn check_transparency(mut png_ptr: png_structp, mut info_ptr: png_infop) -> i32 {
    let mut trans_type: i32 = 0;
    let mut pdf_version: u32 = 0;
>>>>>>> 17aff596
    let mut color_type: png_byte = 0;
    let mut trans_values = 0 as *mut png_color_16;
    let mut trans: png_bytep = 0 as *mut png_byte;
    let mut num_trans: i32 = 0;
    pdf_version = pdf_get_version();
    color_type = png_get_color_type(png, info);
    /*
     * First we set trans_type to appropriate value for PNG image.
     */
    if color_type as i32 == 2i32 | 4i32 || color_type as i32 == 4i32 {
        trans_type = 2i32
    } else if png_get_valid(png, info, 0x10u32) != 0
        && png_get_tRNS(png, info, &mut trans, &mut num_trans, &mut trans_values) != 0
    {
        match color_type as i32 {
            3 => {
                /* no transparency */
                /* Have valid tRNS chunk. */
                /* Use color-key mask if possible. */
                trans_type = 1i32;
                loop {
                    let fresh0 = num_trans;
                    num_trans = num_trans - 1;
                    if !(fresh0 > 0i32) {
                        break;
                    }
                    if !(*trans.offset(num_trans as isize) as i32 != 0i32
                        && *trans.offset(num_trans as isize) as i32 != 0xffi32)
                    {
                        continue;
                    }
                    /* This seems not binary transparency */
                    trans_type = 2i32;
                    break;
                }
            }
            0 | 2 => {
                /* RGB or GRAY, single color specified by trans_values is transparent. */
                trans_type = 1i32
            }
            _ => {
                /* Else tRNS silently ignored. */
                trans_type = 0i32
            }
        }
    } else {
        trans_type = 0i32
    }
    /*
     * Now we check PDF version.
     * We can convert alpha cahnnels to explicit mask via user supplied alpha-
     * threshold value. But I will not do that.
     */
    if pdf_version < 3_u32 && trans_type != 0i32 || pdf_version < 4_u32 && trans_type == 2i32 {
        /*
         *   No transparency supported but PNG uses transparency, or Soft-Mask
         * required but no support for it is available in this version of PDF.
         * We must do pre-composition of image with the background image here. But,
         * we cannot do that in general since dvipdfmx is not a rasterizer. What we
         * can do here is to composite image with a rectangle filled with the
         * background color. However, images are stored as an Image XObject which
         * can be referenced anywhere in the PDF document content. Hence, we cannot
         * know the correct background color at this time. So we will choose white
         * as background color, which is most probable color in our cases.
         * We ignore bKGD chunk.
         */
        let mut bg: png_color_16 = png_color_16 {
            index: 0,
            red: 0,
            green: 0,
            blue: 0,
            gray: 0,
        };
        bg.red = 255i32 as png_uint_16;
        bg.green = 255i32 as png_uint_16;
        bg.blue = 255i32 as png_uint_16;
        bg.gray = 255i32 as png_uint_16;
        bg.index = 0i32 as png_byte;
        png_set_background(png, &mut bg as *mut png_color_16, 1i32, 0i32, 1.0f64);
        dpx_warning(
            b"%s: Transparency will be ignored. (no support in PDF ver. < 1.3)\x00" as *const u8
                as *const i8,
            b"PNG\x00" as *const u8 as *const i8,
        );
        if pdf_version < 3_u32 {
            dpx_warning(
                b"%s: Please use -V 3 option to enable binary transparency support.\x00"
                    as *const u8 as *const i8,
                b"PNG\x00" as *const u8 as *const i8,
            );
        }
        if pdf_version < 4_u32 {
            dpx_warning(
                b"%s: Please use -V 4 option to enable full alpha channel support.\x00" as *const u8
                    as *const i8,
                b"PNG\x00" as *const u8 as *const i8,
            );
        }
        trans_type = 0i32
    }
    return trans_type;
}
/*
 * sRGB:
 *
 *   If sRGB chunk is present, cHRM and gAMA chunk must be ignored.
 *
 */
unsafe extern "C" fn get_rendering_intent(
    mut png: &mut png_struct,
    mut info: &mut png_info,
) -> *mut pdf_obj {
    let mut intent: *mut pdf_obj = 0 as *mut pdf_obj;
<<<<<<< HEAD
    let mut srgb_intent: libc::c_int = 0;
    if png_get_valid(png, info, 0x800u32) != 0 && png_get_sRGB(png, info, &mut srgb_intent) != 0 {
=======
    let mut srgb_intent: i32 = 0;
    if png_get_valid(
        png_ptr as *const png_struct,
        info_ptr as *const png_info,
        0x800u32,
    ) != 0
        && png_get_sRGB(
            png_ptr as *const png_struct,
            info_ptr as *const png_info,
            &mut srgb_intent,
        ) != 0
    {
>>>>>>> 17aff596
        match srgb_intent {
            2 => intent = pdf_new_name(b"Saturation\x00" as *const u8 as *const i8),
            0 => intent = pdf_new_name(b"Perceptual\x00" as *const u8 as *const i8),
            3 => intent = pdf_new_name(b"AbsoluteColorimetric\x00" as *const u8 as *const i8),
            1 => intent = pdf_new_name(b"RelativeColorimetric\x00" as *const u8 as *const i8),
            _ => {
                dpx_warning(
                    b"%s: Invalid value in PNG sRGB chunk: %d\x00" as *const u8 as *const i8,
                    b"PNG\x00" as *const u8 as *const i8,
                    srgb_intent,
                );
                intent = 0 as *mut pdf_obj
            }
        }
    } else {
        intent = 0 as *mut pdf_obj
    }
    return intent;
}
/* sRGB:
 *
 * We (and PDF) do not have direct sRGB support. The sRGB color space can be
 * precisely represented by ICC profile, but we use approximate CalRGB color
 * space.
 */
/* Approximated sRGB */
unsafe extern "C" fn create_cspace_sRGB(mut png: &png_struct, mut info: &png_info) -> *mut pdf_obj {
    let mut colorspace: *mut pdf_obj = 0 as *mut pdf_obj;
    let mut cal_param: *mut pdf_obj = 0 as *mut pdf_obj;
    let mut color_type: png_byte = 0;
    color_type = png_get_color_type(png, info);
    /* Parameters taken from PNG spec. section 4.2.2.3. */
    cal_param = make_param_Cal(
        color_type, 2.2f64, 0.3127f64, 0.329f64, 0.64f64, 0.33f64, 0.3f64, 0.6f64, 0.15f64, 0.06f64,
    );
    if cal_param.is_null() {
        return 0 as *mut pdf_obj;
    }
    colorspace = pdf_new_array();
    match color_type as i32 {
        2 | 6 | 3 => {
            pdf_add_array(
                colorspace,
                pdf_new_name(b"CalRGB\x00" as *const u8 as *const i8),
            );
        }
        0 | 4 => {
            pdf_add_array(
                colorspace,
                pdf_new_name(b"CalGray\x00" as *const u8 as *const i8),
            );
        }
        _ => {}
    }
    pdf_add_array(colorspace, cal_param);
    return colorspace;
}
/* ICCBased:
 *
 * Not supported yet.
 * Must check if ICC profile is valid and can be imported to PDF.
 * There are few restrictions (should be applied to PNG too?) in ICC profile
 * support in PDF. Some information should be obtained from profile.
 */
unsafe extern "C" fn create_cspace_ICCBased(
    mut png: &mut png_struct,
    mut png_info: &mut png_info,
) -> *mut pdf_obj {
    let mut colorspace: *mut pdf_obj = 0 as *mut pdf_obj; /* Manual page for libpng does not
                                                           * clarify whether profile data is inflated by libpng.
                                                           */
    let mut csp_id: i32 = 0;
    let mut colortype: i32 = 0;
    let mut color_type: png_byte = 0;
<<<<<<< HEAD
    let mut name = 0 as *mut libc::c_char;
    let mut compression_type: libc::c_int = 0;
=======
    let mut name: png_charp = 0 as *mut i8;
    let mut compression_type: i32 = 0;
>>>>>>> 17aff596
    let mut profile: png_bytep = 0 as *mut png_byte;
    let mut proflen: png_uint_32 = 0;
    if png_get_valid(png, png_info, 0x1000u32) == 0
        || png_get_iCCP(
            png,
            png_info,
            &mut name,
            &mut compression_type,
            &mut profile,
            &mut proflen,
        ) == 0
    {
        return 0 as *mut pdf_obj;
    }
<<<<<<< HEAD
    color_type = png_get_color_type(png, png_info);
    if color_type as libc::c_int & 2i32 != 0 {
=======
    color_type = png_get_color_type(png_ptr as *const png_struct, info_ptr as *const png_info);
    if color_type as i32 & 2i32 != 0 {
>>>>>>> 17aff596
        colortype = -3i32
    } else {
        colortype = -1i32
    }
    if iccp_check_colorspace(colortype, profile as *const libc::c_void, proflen as i32) < 0i32 {
        colorspace = 0 as *mut pdf_obj
    } else {
        csp_id = iccp_load_profile(
            name as *const i8,
            profile as *const libc::c_void,
            proflen as i32,
        );
        if csp_id < 0i32 {
            colorspace = 0 as *mut pdf_obj
        } else {
            colorspace = pdf_get_colorspace_reference(csp_id)
        }
    }
    /* Rendering intent ... */
    return colorspace;
}
/* CIE-Based: CalRGB/CalGray */
/*
 * gAMA, cHRM:
 *
 *   If cHRM is present, we use CIE-Based color space. gAMA is also used here
 * if available.
 */
unsafe extern "C" fn create_cspace_CalRGB(
    mut png: &mut png_struct,
    mut png_info: &mut png_info,
) -> *mut pdf_obj {
    let mut colorspace: *mut pdf_obj = 0 as *mut pdf_obj;
    let mut cal_param: *mut pdf_obj = 0 as *mut pdf_obj;
<<<<<<< HEAD
    let mut xw: libc::c_double = 0.;
    let mut yw: libc::c_double = 0.;
    let mut xr: libc::c_double = 0.;
    let mut yr: libc::c_double = 0.;
    let mut xg: libc::c_double = 0.;
    let mut yg: libc::c_double = 0.;
    let mut xb: libc::c_double = 0.;
    let mut yb: libc::c_double = 0.;
    let mut G: libc::c_double = 0.;
    if png_get_valid(png, png_info, 0x4u32) == 0
=======
    let mut xw: f64 = 0.;
    let mut yw: f64 = 0.;
    let mut xr: f64 = 0.;
    let mut yr: f64 = 0.;
    let mut xg: f64 = 0.;
    let mut yg: f64 = 0.;
    let mut xb: f64 = 0.;
    let mut yb: f64 = 0.;
    let mut G: f64 = 0.;
    if png_get_valid(
        png_ptr as *const png_struct,
        info_ptr as *const png_info,
        0x4u32,
    ) == 0
>>>>>>> 17aff596
        || png_get_cHRM(
            png, png_info, &mut xw, &mut yw, &mut xr, &mut yr, &mut xg, &mut yg, &mut xb, &mut yb,
        ) == 0
    {
        return 0 as *mut pdf_obj;
    }
    if xw <= 0.0f64
        || yw < 1.0e-10f64
        || xr < 0.0f64
        || yr < 0.0f64
        || xg < 0.0f64
        || yg < 0.0f64
        || xb < 0.0f64
        || yb < 0.0f64
    {
        dpx_warning(
            b"%s: Invalid cHRM chunk parameters found.\x00" as *const u8 as *const i8,
            b"PNG\x00" as *const u8 as *const i8,
        );
        return 0 as *mut pdf_obj;
    }
    if png_get_valid(png, png_info, 0x1u32) != 0 && png_get_gAMA(png, png_info, &mut G) != 0 {
        if G < 1.0e-2f64 {
            dpx_warning(
                b"%s: Unusual Gamma value: 1.0 / %g\x00" as *const u8 as *const i8,
                b"PNG\x00" as *const u8 as *const i8,
                G,
            );
            return 0 as *mut pdf_obj;
        }
        G = 1.0f64 / G
    /* Gamma is inverted. */
    } else {
        G = 2.2f64
    }
    cal_param = make_param_Cal(2i32 as png_byte, G, xw, yw, xr, yr, xg, yg, xb, yb);
    if cal_param.is_null() {
        return 0 as *mut pdf_obj;
    }
    colorspace = pdf_new_array();
    pdf_add_array(
        colorspace,
        pdf_new_name(b"CalRGB\x00" as *const u8 as *const i8),
    );
    pdf_add_array(colorspace, cal_param);
    return colorspace;
}
unsafe extern "C" fn create_cspace_CalGray(
    mut png: &mut png_struct,
    mut info: &mut png_info,
) -> *mut pdf_obj {
    let mut colorspace: *mut pdf_obj = 0 as *mut pdf_obj;
    let mut cal_param: *mut pdf_obj = 0 as *mut pdf_obj;
<<<<<<< HEAD
    let mut xw: libc::c_double = 0.;
    let mut yw: libc::c_double = 0.;
    let mut xr: libc::c_double = 0.;
    let mut yr: libc::c_double = 0.;
    let mut xg: libc::c_double = 0.;
    let mut yg: libc::c_double = 0.;
    let mut xb: libc::c_double = 0.;
    let mut yb: libc::c_double = 0.;
    let mut G: libc::c_double = 0.;
    if png_get_valid(png, info, 0x4u32) == 0
=======
    let mut xw: f64 = 0.;
    let mut yw: f64 = 0.;
    let mut xr: f64 = 0.;
    let mut yr: f64 = 0.;
    let mut xg: f64 = 0.;
    let mut yg: f64 = 0.;
    let mut xb: f64 = 0.;
    let mut yb: f64 = 0.;
    let mut G: f64 = 0.;
    if png_get_valid(
        png_ptr as *const png_struct,
        info_ptr as *const png_info,
        0x4u32,
    ) == 0
>>>>>>> 17aff596
        || png_get_cHRM(
            png, info, &mut xw, &mut yw, &mut xr, &mut yr, &mut xg, &mut yg, &mut xb, &mut yb,
        ) == 0
    {
        return 0 as *mut pdf_obj;
    }
    if xw <= 0.0f64
        || yw < 1.0e-10f64
        || xr < 0.0f64
        || yr < 0.0f64
        || xg < 0.0f64
        || yg < 0.0f64
        || xb < 0.0f64
        || yb < 0.0f64
    {
        dpx_warning(
            b"%s: Invalid cHRM chunk parameters found.\x00" as *const u8 as *const i8,
            b"PNG\x00" as *const u8 as *const i8,
        );
        return 0 as *mut pdf_obj;
    }
    if png_get_valid(png, info, 0x1u32) != 0 && png_get_gAMA(png, info, &mut G) != 0 {
        if G < 1.0e-2f64 {
            dpx_warning(
                b"%s: Unusual Gamma value: 1.0 / %g\x00" as *const u8 as *const i8,
                b"PNG\x00" as *const u8 as *const i8,
                G,
            );
            return 0 as *mut pdf_obj;
        }
        G = 1.0f64 / G
    /* Gamma is inverted. */
    } else {
        G = 2.2f64
    } /* Yw = 1.0 */
    cal_param = make_param_Cal(0i32 as png_byte, G, xw, yw, xr, yr, xg, yg, xb, yb);
    if cal_param.is_null() {
        return 0 as *mut pdf_obj;
    }
    colorspace = pdf_new_array();
    pdf_add_array(
        colorspace,
        pdf_new_name(b"CalGray\x00" as *const u8 as *const i8),
    );
    pdf_add_array(colorspace, cal_param);
    return colorspace;
}
unsafe extern "C" fn make_param_Cal(
    mut color_type: png_byte,
    mut G: f64,
    mut xw: f64,
    mut yw: f64,
    mut xr: f64,
    mut yr: f64,
    mut xg: f64,
    mut yg: f64,
    mut xb: f64,
    mut yb: f64,
) -> *mut pdf_obj {
    let mut cal_param: *mut pdf_obj = 0 as *mut pdf_obj;
    let mut white_point: *mut pdf_obj = 0 as *mut pdf_obj;
    let mut matrix: *mut pdf_obj = 0 as *mut pdf_obj;
    let mut dev_gamma: *mut pdf_obj = 0 as *mut pdf_obj;
    let mut Xw: f64 = 0.;
    let mut Yw: f64 = 0.;
    let mut Zw: f64 = 0.;
    let mut Xr: f64 = 0.;
    let mut Xg: f64 = 0.;
    let mut Xb: f64 = 0.;
    let mut Yr: f64 = 0.;
    let mut Yb: f64 = 0.;
    let mut Yg: f64 = 0.;
    let mut Zr: f64 = 0.;
    let mut Zg: f64 = 0.;
    let mut Zb: f64 = 0.;
    /*
     * TODO: Check validity
     *
     * Conversion found in
     *
     *  com.sixlegs.image.png - Java package to read and display PNG images
     *  Copyright (C) 1998, 1999, 2001 Chris Nokleberg
     *
     *  http://www.sixlegs.com/software/png/
     *
     */
    let mut zw: f64 = 0.;
    let mut zr: f64 = 0.;
    let mut zg: f64 = 0.;
    let mut zb: f64 = 0.;
    let mut fr: f64 = 0.;
    let mut fg: f64 = 0.;
    let mut fb: f64 = 0.;
    let mut det: f64 = 0.;
    /* WhitePoint */
    zw = 1i32 as f64 - (xw + yw);
    zr = 1i32 as f64 - (xr + yr);
    zg = 1i32 as f64 - (xg + yg);
    zb = 1i32 as f64 - (xb + yb);
    Xw = xw / yw;
    Yw = 1.0f64;
    Zw = zw / yw;
    /* Matrix */
    det = xr * (yg * zb - zg * yb) - xg * (yr * zb - zr * yb) + xb * (yr * zg - zr * yg);
    if (if det < 0i32 as f64 { -det } else { det }) < 1.0e-10f64 {
        dpx_warning(
            b"Non invertible matrix: Maybe invalid value(s) specified in cHRM chunk.\x00"
                as *const u8 as *const i8,
        );
        return 0 as *mut pdf_obj;
    }
    fr = (Xw * (yg * zb - zg * yb) - xg * (zb - Zw * yb) + xb * (zg - Zw * yg)) / det;
    fg = (xr * (zb - Zw * yb) - Xw * (yr * zb - zr * yb) + xb * (yr * Zw - zr)) / det;
    fb = (xr * (yg * Zw - zg) - xg * (yr * Zw - zr) + Xw * (yr * zg - zr * yg)) / det;
    Xr = fr * xr;
    Yr = fr * yr;
    Zr = fr * zr;
    Xg = fg * xg;
    Yg = fg * yg;
    Zg = fg * zg;
    Xb = fb * xb;
    Yb = fb * yb;
    Zb = fb * zb;
    if G < 1.0e-2f64 {
        dpx_warning(
            b"Unusual Gamma specified: 1.0 / %g\x00" as *const u8 as *const i8,
            G,
        );
        return 0 as *mut pdf_obj;
    }
    cal_param = pdf_new_dict();
    /* White point is always required. */
    white_point = pdf_new_array();
    pdf_add_array(
        white_point,
        pdf_new_number((Xw / 0.00001f64 + 0.5f64).floor() * 0.00001f64),
    );
    pdf_add_array(
        white_point,
        pdf_new_number((Yw / 0.00001f64 + 0.5f64).floor() * 0.00001f64),
    );
    pdf_add_array(
        white_point,
        pdf_new_number((Zw / 0.00001f64 + 0.5f64).floor() * 0.00001f64),
    );
    pdf_add_dict(
        cal_param,
        pdf_new_name(b"WhitePoint\x00" as *const u8 as *const i8),
        white_point,
    );
    /* Matrix - default: Identity */
    if color_type as i32 & 2i32 != 0 {
        if G != 1.0f64 {
            dev_gamma = pdf_new_array(); /* Gray */
            pdf_add_array(
                dev_gamma,
                pdf_new_number((G / 0.00001f64 + 0.5f64).floor() * 0.00001f64),
            );
            pdf_add_array(
                dev_gamma,
                pdf_new_number((G / 0.00001f64 + 0.5f64).floor() * 0.00001f64),
            );
            pdf_add_array(
                dev_gamma,
                pdf_new_number((G / 0.00001f64 + 0.5f64).floor() * 0.00001f64),
            );
            pdf_add_dict(
                cal_param,
                pdf_new_name(b"Gamma\x00" as *const u8 as *const i8),
                dev_gamma,
            );
        }
        matrix = pdf_new_array();
        pdf_add_array(
            matrix,
            pdf_new_number((Xr / 0.00001f64 + 0.5f64).floor() * 0.00001f64),
        );
        pdf_add_array(
            matrix,
            pdf_new_number((Yr / 0.00001f64 + 0.5f64).floor() * 0.00001f64),
        );
        pdf_add_array(
            matrix,
            pdf_new_number((Zr / 0.00001f64 + 0.5f64).floor() * 0.00001f64),
        );
        pdf_add_array(
            matrix,
            pdf_new_number((Xg / 0.00001f64 + 0.5f64).floor() * 0.00001f64),
        );
        pdf_add_array(
            matrix,
            pdf_new_number((Yg / 0.00001f64 + 0.5f64).floor() * 0.00001f64),
        );
        pdf_add_array(
            matrix,
            pdf_new_number((Zg / 0.00001f64 + 0.5f64).floor() * 0.00001f64),
        );
        pdf_add_array(
            matrix,
            pdf_new_number((Xb / 0.00001f64 + 0.5f64).floor() * 0.00001f64),
        );
        pdf_add_array(
            matrix,
            pdf_new_number((Yb / 0.00001f64 + 0.5f64).floor() * 0.00001f64),
        );
        pdf_add_array(
            matrix,
            pdf_new_number((Zb / 0.00001f64 + 0.5f64).floor() * 0.00001f64),
        );
        pdf_add_dict(
            cal_param,
            pdf_new_name(b"Matrix\x00" as *const u8 as *const i8),
            matrix,
        );
    } else if G != 1.0f64 {
        pdf_add_dict(
            cal_param,
<<<<<<< HEAD
            pdf_new_name(b"Gamma\x00" as *const u8 as *const libc::c_char),
            pdf_new_number((G / 0.00001f64 + 0.5f64).floor() * 0.00001f64),
=======
            pdf_new_name(b"Gamma\x00" as *const u8 as *const i8),
            pdf_new_number(floor(G / 0.00001f64 + 0.5f64) * 0.00001f64),
>>>>>>> 17aff596
        );
    }
    return cal_param;
}
/* ColorSpace */
/*
 * Set up Indexed ColorSpace for color-type PALETTE:
 *
 *  PNG allows only RGB color for base color space. If gAMA and/or cHRM
 *  chunk is available, we can use CalRGB color space instead of DeviceRGB
 *  for base color space.
 *
 */
unsafe extern "C" fn create_cspace_Indexed(
    mut png: &mut png_struct,
    mut info: &mut png_info,
) -> *mut pdf_obj {
    let mut colorspace: *mut pdf_obj = 0 as *mut pdf_obj;
    let mut base: *mut pdf_obj = 0 as *mut pdf_obj;
    let mut lookup: *mut pdf_obj = 0 as *mut pdf_obj;
    let mut data_ptr: *mut png_byte = 0 as *mut png_byte;
<<<<<<< HEAD
    let mut plte = 0 as *mut png_color;
    let mut num_plte: libc::c_int = 0;
    let mut i: libc::c_int = 0;
    if png_get_valid(png, info, 0x8u32) == 0
        || png_get_PLTE(png, info, &mut plte, &mut num_plte) == 0
=======
    let mut plte: png_colorp = 0 as *mut png_color;
    let mut num_plte: i32 = 0;
    let mut i: i32 = 0;
    if png_get_valid(
        png_ptr as *const png_struct,
        info_ptr as *const png_info,
        0x8u32,
    ) == 0
        || png_get_PLTE(
            png_ptr as *const png_struct,
            info_ptr,
            &mut plte,
            &mut num_plte,
        ) == 0
>>>>>>> 17aff596
    {
        dpx_warning(
            b"%s: PNG does not have valid PLTE chunk.\x00" as *const u8 as *const i8,
            b"PNG\x00" as *const u8 as *const i8,
        );
        return 0 as *mut pdf_obj;
    }
    /* Order is important. */
    colorspace = pdf_new_array();
    pdf_add_array(
        colorspace,
        pdf_new_name(b"Indexed\x00" as *const u8 as *const i8),
    );
    if png_get_valid(png, info, 0x1000u32) != 0 {
        base = create_cspace_ICCBased(png, info)
    } else if png_get_valid(png, info, 0x800u32) != 0 {
        base = create_cspace_sRGB(png, info)
    } else {
        base = create_cspace_CalRGB(png, info)
    }
    if base.is_null() {
        base = pdf_new_name(b"DeviceRGB\x00" as *const u8 as *const i8)
    }
    pdf_add_array(colorspace, base);
    pdf_add_array(colorspace, pdf_new_number((num_plte - 1i32) as f64));
    data_ptr = new(((num_plte * 3i32) as u32 as u64)
        .wrapping_mul(::std::mem::size_of::<png_byte>() as u64) as u32)
        as *mut png_byte;
    i = 0i32;
    while i < num_plte {
        *data_ptr.offset((3i32 * i) as isize) = (*plte.offset(i as isize)).red;
        *data_ptr.offset((3i32 * i + 1i32) as isize) = (*plte.offset(i as isize)).green;
        *data_ptr.offset((3i32 * i + 2i32) as isize) = (*plte.offset(i as isize)).blue;
        i += 1
    }
    lookup = pdf_new_string(data_ptr as *const libc::c_void, (num_plte * 3i32) as size_t);
    free(data_ptr as *mut libc::c_void);
    pdf_add_array(colorspace, lookup);
    return colorspace;
}
/* Color-Key Mask */
/*
 * Colorkey Mask: array
 *
 *  [component_0_min component_0_max ... component_n_min component_n_max]
 *
 */
unsafe extern "C" fn create_ckey_mask(
    mut png: &png_struct_def,
    mut png_info: &mut png_info,
) -> *mut pdf_obj {
    let mut colorkeys: *mut pdf_obj = 0 as *mut pdf_obj;
    let mut color_type: png_byte = 0;
    let mut trans: png_bytep = 0 as *mut png_byte;
<<<<<<< HEAD
    let mut num_trans: libc::c_int = 0;
    let mut i: libc::c_int = 0;
    let mut colors = 0 as *mut png_color_16;
    if png_get_valid(png, png_info, 0x10u32) == 0
        || png_get_tRNS(png, png_info, &mut trans, &mut num_trans, &mut colors) == 0
=======
    let mut num_trans: i32 = 0;
    let mut i: i32 = 0;
    let mut colors: png_color_16p = 0 as *mut png_color_16;
    if png_get_valid(
        png_ptr as *const png_struct,
        info_ptr as *const png_info,
        0x10u32,
    ) == 0
        || png_get_tRNS(
            png_ptr as *const png_struct,
            info_ptr,
            &mut trans,
            &mut num_trans,
            &mut colors,
        ) == 0
>>>>>>> 17aff596
    {
        dpx_warning(
            b"%s: PNG does not have valid tRNS chunk!\x00" as *const u8 as *const i8,
            b"PNG\x00" as *const u8 as *const i8,
        );
        return 0 as *mut pdf_obj;
    }
    colorkeys = pdf_new_array();
<<<<<<< HEAD
    color_type = png_get_color_type(png, png_info);
    match color_type as libc::c_int {
=======
    color_type = png_get_color_type(png_ptr as *const png_struct, info_ptr as *const png_info);
    match color_type as i32 {
>>>>>>> 17aff596
        3 => {
            i = 0i32;
            while i < num_trans {
                if *trans.offset(i as isize) as i32 == 0i32 {
                    pdf_add_array(colorkeys, pdf_new_number(i as f64));
                    pdf_add_array(colorkeys, pdf_new_number(i as f64));
                } else if *trans.offset(i as isize) as i32 != 0xffi32 {
                    dpx_warning(
                        b"%s: You found a bug in pngimage.c.\x00" as *const u8 as *const i8,
                        b"PNG\x00" as *const u8 as *const i8,
                    );
                }
                i += 1
            }
        }
        2 => {
            pdf_add_array(colorkeys, pdf_new_number((*colors).red as f64));
            pdf_add_array(colorkeys, pdf_new_number((*colors).red as f64));
            pdf_add_array(colorkeys, pdf_new_number((*colors).green as f64));
            pdf_add_array(colorkeys, pdf_new_number((*colors).green as f64));
            pdf_add_array(colorkeys, pdf_new_number((*colors).blue as f64));
            pdf_add_array(colorkeys, pdf_new_number((*colors).blue as f64));
        }
        0 => {
            pdf_add_array(colorkeys, pdf_new_number((*colors).gray as f64));
            pdf_add_array(colorkeys, pdf_new_number((*colors).gray as f64));
        }
        _ => {
            dpx_warning(
                b"%s: You found a bug in pngimage.c.\x00" as *const u8 as *const i8,
                b"PNG\x00" as *const u8 as *const i8,
            );
            pdf_release_obj(colorkeys);
            colorkeys = 0 as *mut pdf_obj
        }
    }
    return colorkeys;
}
/* Soft Mask:
 *
 * create_soft_mask() is for PNG_COLOR_TYPE_PALLETE.
 * Images with alpha chunnel use strip_soft_mask().
 * An object representing mask itself is returned.
 */
/*
 * Soft-Mask: stream
 *
 *   <<
 *      /Type             /XObject
 *      /Subtype          /Image
 *      /Width            -int-
 *      /Height           -int-
 *      /BitsPerComponent bpc
 *   >>
 *   stream .... endstream
 *
 *   ColorSpace, Mask, SMask must be absent. ImageMask must be false or absent.
 */
unsafe extern "C" fn create_soft_mask(
    mut png: &mut png_struct_def,
    mut info: &mut png_info,
    mut image_data_ptr: png_bytep,
    mut width: png_uint_32,
    mut height: png_uint_32,
) -> *mut pdf_obj {
    let mut smask: *mut pdf_obj = 0 as *mut pdf_obj;
    let mut dict: *mut pdf_obj = 0 as *mut pdf_obj;
    let mut smask_data_ptr: png_bytep = 0 as *mut png_byte;
    let mut trans: png_bytep = 0 as *mut png_byte;
    let mut num_trans: i32 = 0;
    let mut i: png_uint_32 = 0;
    if png_get_valid(png, info, 0x10u32) == 0
        || png_get_tRNS(
            png,
            info,
            &mut trans,
            &mut num_trans,
            0 as *mut *mut png_color_16,
        ) == 0
    {
        dpx_warning(
            b"%s: PNG does not have valid tRNS chunk but tRNS is requested.\x00" as *const u8
                as *const i8,
            b"PNG\x00" as *const u8 as *const i8,
        );
        return 0 as *mut pdf_obj;
    }
    smask = pdf_new_stream(1i32 << 0i32);
    dict = pdf_stream_dict(smask);
    smask_data_ptr = new((width.wrapping_mul(height) as u64)
        .wrapping_mul(::std::mem::size_of::<png_byte>() as u64) as u32)
        as *mut png_byte;
    pdf_add_dict(
        dict,
        pdf_new_name(b"Type\x00" as *const u8 as *const i8),
        pdf_new_name(b"XObject\x00" as *const u8 as *const i8),
    );
    pdf_add_dict(
        dict,
        pdf_new_name(b"Subtype\x00" as *const u8 as *const i8),
        pdf_new_name(b"Image\x00" as *const u8 as *const i8),
    );
    pdf_add_dict(
        dict,
        pdf_new_name(b"Width\x00" as *const u8 as *const i8),
        pdf_new_number(width as f64),
    );
    pdf_add_dict(
        dict,
        pdf_new_name(b"Height\x00" as *const u8 as *const i8),
        pdf_new_number(height as f64),
    );
    pdf_add_dict(
        dict,
        pdf_new_name(b"ColorSpace\x00" as *const u8 as *const i8),
        pdf_new_name(b"DeviceGray\x00" as *const u8 as *const i8),
    );
    pdf_add_dict(
        dict,
        pdf_new_name(b"BitsPerComponent\x00" as *const u8 as *const i8),
        pdf_new_number(8i32 as f64),
    );
    i = 0i32 as png_uint_32;
    while i < width.wrapping_mul(height) {
        let mut idx: png_byte = *image_data_ptr.offset(i as isize);
        *smask_data_ptr.offset(i as isize) = (if (idx as i32) < num_trans {
            *trans.offset(idx as isize) as i32
        } else {
            0xffi32
        }) as png_byte;
        i = i.wrapping_add(1)
    }
    pdf_add_stream(
        smask,
        smask_data_ptr as *mut i8 as *const libc::c_void,
        width.wrapping_mul(height) as i32,
    );
    free(smask_data_ptr as *mut libc::c_void);
    return smask;
}
/* bitdepth is always 8 (16 is not supported) */
unsafe extern "C" fn strip_soft_mask(
    mut png_ptr: *mut png_struct,
    mut info_ptr: *mut png_info,
    mut image_data_ptr: *mut png_byte,
    mut rowbytes_ptr: *mut png_uint_32,
    mut width: png_uint_32,
    mut height: png_uint_32,
) -> *mut pdf_obj {
    let mut smask: *mut pdf_obj = 0 as *mut pdf_obj;
    let mut dict: *mut pdf_obj = 0 as *mut pdf_obj;
    let mut color_type: png_byte = 0;
    let mut bpc: png_byte = 0;
    let mut smask_data_ptr: png_bytep = 0 as *mut png_byte;
    let mut i: png_uint_32 = 0;
<<<<<<< HEAD
    color_type = png_get_color_type(png_ptr.as_ref().unwrap(), info_ptr.as_ref().unwrap());
    bpc = png_get_bit_depth(png_ptr.as_ref().unwrap(), info_ptr.as_ref().unwrap());
    if color_type as libc::c_int & 2i32 != 0 {
        let mut bps: libc::c_int = if bpc as libc::c_int == 8i32 {
            4i32
        } else {
            8i32
        };
        if *rowbytes_ptr as libc::c_ulong
            != ((bps as libc::c_uint).wrapping_mul(width) as libc::c_ulong)
                .wrapping_mul(::std::mem::size_of::<png_byte>() as libc::c_ulong)
=======
    color_type = png_get_color_type(png_ptr as *const png_struct, info_ptr as *const png_info);
    bpc = png_get_bit_depth(png_ptr as *const png_struct, info_ptr as *const png_info);
    if color_type as i32 & 2i32 != 0 {
        let mut bps: i32 = if bpc as i32 == 8i32 { 4i32 } else { 8i32 };
        if *rowbytes_ptr as u64
            != ((bps as u32).wrapping_mul(width) as u64)
                .wrapping_mul(::std::mem::size_of::<png_byte>() as u64)
>>>>>>> 17aff596
        {
            /* Something wrong */
            dpx_warning(
                b"%s: Inconsistent rowbytes value.\x00" as *const u8 as *const i8,
                b"PNG\x00" as *const u8 as *const i8,
            );
            return 0 as *mut pdf_obj;
        }
    } else {
        let mut bps_0: i32 = if bpc as i32 == 8i32 { 2i32 } else { 4i32 };
        if *rowbytes_ptr as u64
            != ((bps_0 as u32).wrapping_mul(width) as u64)
                .wrapping_mul(::std::mem::size_of::<png_byte>() as u64)
        {
            /* Something wrong */
            dpx_warning(
                b"%s: Inconsistent rowbytes value.\x00" as *const u8 as *const i8,
                b"PNG\x00" as *const u8 as *const i8,
            );
            return 0 as *mut pdf_obj;
        }
    }
    smask = pdf_new_stream(1i32 << 0i32);
    dict = pdf_stream_dict(smask);
    pdf_add_dict(
        dict,
        pdf_new_name(b"Type\x00" as *const u8 as *const i8),
        pdf_new_name(b"XObject\x00" as *const u8 as *const i8),
    );
    pdf_add_dict(
        dict,
        pdf_new_name(b"Subtype\x00" as *const u8 as *const i8),
        pdf_new_name(b"Image\x00" as *const u8 as *const i8),
    );
    pdf_add_dict(
        dict,
        pdf_new_name(b"Width\x00" as *const u8 as *const i8),
        pdf_new_number(width as f64),
    );
    pdf_add_dict(
        dict,
        pdf_new_name(b"Height\x00" as *const u8 as *const i8),
        pdf_new_number(height as f64),
    );
    pdf_add_dict(
        dict,
        pdf_new_name(b"ColorSpace\x00" as *const u8 as *const i8),
        pdf_new_name(b"DeviceGray\x00" as *const u8 as *const i8),
    );
    pdf_add_dict(
        dict,
        pdf_new_name(b"BitsPerComponent\x00" as *const u8 as *const i8),
        pdf_new_number(bpc as f64),
    );
    smask_data_ptr = new((((bpc as i32 / 8i32) as u32)
        .wrapping_mul(width)
        .wrapping_mul(height) as u64)
        .wrapping_mul(::std::mem::size_of::<png_byte>() as u64) as u32)
        as *mut png_byte;
    match color_type as i32 {
        6 => {
            if bpc as i32 == 8i32 {
                i = 0i32 as png_uint_32;
                while i < width.wrapping_mul(height) {
                    memmove(
                        image_data_ptr.offset((3_u32).wrapping_mul(i) as isize)
                            as *mut libc::c_void,
                        image_data_ptr.offset((4_u32).wrapping_mul(i) as isize)
                            as *const libc::c_void,
                        3i32 as u64,
                    );
                    *smask_data_ptr.offset(i as isize) = *image_data_ptr
                        .offset((4_u32).wrapping_mul(i).wrapping_add(3_u32) as isize);
                    i = i.wrapping_add(1)
                }
                *rowbytes_ptr = ((3_u32).wrapping_mul(width) as u64)
                    .wrapping_mul(::std::mem::size_of::<png_byte>() as u64)
                    as png_uint_32
            } else {
                i = 0i32 as png_uint_32;
                while i < width.wrapping_mul(height) {
                    memmove(
                        image_data_ptr.offset((6_u32).wrapping_mul(i) as isize)
                            as *mut libc::c_void,
                        image_data_ptr.offset((8_u32).wrapping_mul(i) as isize)
                            as *const libc::c_void,
                        6i32 as u64,
                    );
                    *smask_data_ptr.offset((2_u32).wrapping_mul(i) as isize) = *image_data_ptr
                        .offset((8_u32).wrapping_mul(i).wrapping_add(6_u32) as isize);
                    *smask_data_ptr.offset((2_u32).wrapping_mul(i).wrapping_add(1_u32) as isize) =
                        *image_data_ptr
                            .offset((8_u32).wrapping_mul(i).wrapping_add(7_u32) as isize);
                    i = i.wrapping_add(1)
                }
                *rowbytes_ptr = ((6_u32).wrapping_mul(width) as u64)
                    .wrapping_mul(::std::mem::size_of::<png_byte>() as u64)
                    as png_uint_32
            }
        }
        4 => {
            if bpc as i32 == 8i32 {
                i = 0i32 as png_uint_32;
                while i < width.wrapping_mul(height) {
                    *image_data_ptr.offset(i as isize) =
                        *image_data_ptr.offset((2_u32).wrapping_mul(i) as isize);
                    *smask_data_ptr.offset(i as isize) = *image_data_ptr
                        .offset((2_u32).wrapping_mul(i).wrapping_add(1_u32) as isize);
                    i = i.wrapping_add(1)
                }
                *rowbytes_ptr = (width as u64)
                    .wrapping_mul(::std::mem::size_of::<png_byte>() as u64)
                    as png_uint_32
            } else {
                i = 0i32 as png_uint_32;
                while i < width.wrapping_mul(height) {
                    *image_data_ptr.offset((2_u32).wrapping_mul(i) as isize) =
                        *image_data_ptr.offset((4_u32).wrapping_mul(i) as isize);
                    *image_data_ptr.offset((2_u32).wrapping_mul(i).wrapping_add(1_u32) as isize) =
                        *image_data_ptr
                            .offset((4_u32).wrapping_mul(i).wrapping_add(1_u32) as isize);
                    *smask_data_ptr.offset((2_u32).wrapping_mul(i) as isize) = *image_data_ptr
                        .offset((4_u32).wrapping_mul(i).wrapping_add(2_u32) as isize);
                    *smask_data_ptr.offset((2_u32).wrapping_mul(i).wrapping_add(1_u32) as isize) =
                        *image_data_ptr
                            .offset((4_u32).wrapping_mul(i).wrapping_add(3_u32) as isize);
                    i = i.wrapping_add(1)
                }
                *rowbytes_ptr = ((2_u32).wrapping_mul(width) as u64)
                    .wrapping_mul(::std::mem::size_of::<png_byte>() as u64)
                    as png_uint_32
            }
        }
        _ => {
            dpx_warning(b"You found a bug in pngimage.c!\x00" as *const u8 as *const i8);
            pdf_release_obj(smask);
            free(smask_data_ptr as *mut libc::c_void);
            return 0 as *mut pdf_obj;
        }
    }
    pdf_add_stream(
        smask,
        smask_data_ptr as *const libc::c_void,
        ((bpc as i32 / 8i32) as u32)
            .wrapping_mul(width)
            .wrapping_mul(height) as i32,
    );
    free(smask_data_ptr as *mut libc::c_void);
    return smask;
}
/* Read image body */
unsafe extern "C" fn read_image_data(
    mut png_ptr: png_structp,
    mut dest_ptr: png_bytep,
    mut height: png_uint_32,
    mut rowbytes: png_uint_32,
) {
    let mut rows_p = 0 as *mut *mut png_byte;
    let mut i: png_uint_32 = 0;
<<<<<<< HEAD
    rows_p = new((height as libc::c_ulong)
        .wrapping_mul(::std::mem::size_of::<png_bytep>() as libc::c_ulong)
        as uint32_t) as *mut png_bytep;
=======
    rows_p = new((height as u64).wrapping_mul(::std::mem::size_of::<png_bytep>() as u64) as u32)
        as *mut png_bytep as png_bytepp;
>>>>>>> 17aff596
    i = 0i32 as png_uint_32;
    while i < height {
        let ref mut fresh1 = *rows_p.offset(i as isize);
        *fresh1 = dest_ptr.offset(rowbytes.wrapping_mul(i) as isize);
        i = i.wrapping_add(1)
    }
    png_read_image(png_ptr.as_mut().unwrap(), rows_p);
    free(rows_p as *mut libc::c_void);
}
/* This is dvipdfmx, an eXtended version of dvipdfm by Mark A. Wicks.

    Copyright (C) 2002-2016 by Jin-Hwan Cho and Shunsaku Hirata,
    the dvipdfmx project team.

    Copyright (C) 1998, 1999 by Mark A. Wicks <mwicks@kettering.edu>

    This program is free software; you can redistribute it and/or modify
    it under the terms of the GNU General Public License as published by
    the Free Software Foundation; either version 2 of the License, or
    (at your option) any later version.

    This program is distributed in the hope that it will be useful,
    but WITHOUT ANY WARRANTY; without even the implied warranty of
    MERCHANTABILITY or FITNESS FOR A PARTICULAR PURPOSE.  See the
    GNU General Public License for more details.

    You should have received a copy of the GNU General Public License
    along with this program; if not, write to the Free Software
    Foundation, Inc., 59 Temple Place, Suite 330, Boston, MA 02111-1307 USA.
*/
#[no_mangle]
pub unsafe extern "C" fn png_get_bbox(
    mut handle: rust_input_handle_t,
<<<<<<< HEAD
    mut width: *mut uint32_t,
    mut height: *mut uint32_t,
    mut xdensity: *mut libc::c_double,
    mut ydensity: *mut libc::c_double,
) -> libc::c_int {
    ttstub_input_seek(handle, 0i32 as ssize_t, 0i32);
    let mut png = png_create_read_struct(
        b"1.6.37\x00" as *const u8 as *const libc::c_char,
=======
    mut width: *mut u32,
    mut height: *mut u32,
    mut xdensity: *mut f64,
    mut ydensity: *mut f64,
) -> i32 {
    let mut png_ptr: png_structp = 0 as *mut png_struct;
    let mut png_info_ptr: png_infop = 0 as *mut png_info;
    ttstub_input_seek(handle, 0i32 as ssize_t, 0i32);
    png_ptr = png_create_read_struct(
        b"1.6.37\x00" as *const u8 as *const i8,
>>>>>>> 17aff596
        0 as *mut libc::c_void,
        None,
        Some(_png_warning_callback),
    )
    .as_mut();
    let mut png_info = None;
    if png.is_none() || {
        png_info = png_create_info_struct(png.as_ref().unwrap()).as_mut();
        png_info.is_none()
    } {
        dpx_warning(
            b"%s: Creating Libpng read/info struct failed.\x00" as *const u8 as *const i8,
            b"PNG\x00" as *const u8 as *const i8,
        );
        if let Some(png) = png {
            png_destroy_read_struct(
                &mut (png as *mut _) as *mut *mut _,
                0 as png_infopp,
                0 as png_infopp,
            );
        }
        return -1i32;
    }

    let png = png.unwrap();
    let png_info = png_info.unwrap();

    /* Rust-backed IO */
    png_set_read_fn(png, handle, Some(_png_read));
    /* NOTE: could use png_set_sig_bytes() to tell libpng if we started at non-zero file offset */
    /* Read PNG info-header and get some info. */
    png_read_info(png, png_info);
    *width = png_get_image_width(png, png_info);
    *height = png_get_image_height(png, png_info);
    let mut xppm: png_uint_32 = png_get_x_pixels_per_meter(png, png_info);
    let mut yppm: png_uint_32 = png_get_y_pixels_per_meter(png, png_info);
    *xdensity = if xppm != 0 {
        72.0f64 / 0.0254f64 / xppm as f64
    } else {
        1.0f64
    };
    *ydensity = if yppm != 0 {
        72.0f64 / 0.0254f64 / yppm as f64
    } else {
        1.0f64
    };
    /* Cleanup */
    png_destroy_info_struct(png, &mut (png_info as *mut png_info) as png_infopp);
    png_destroy_read_struct(
        &mut (png as *mut png_struct) as _,
        0 as png_infopp,
        0 as png_infopp,
    );
    return 0i32;
}<|MERGE_RESOLUTION|>--- conflicted
+++ resolved
@@ -13,13 +13,6 @@
 extern "C" {
     pub type pdf_obj;
     pub type pdf_ximage_;
-<<<<<<< HEAD
-=======
-    pub type png_info_def;
-    pub type png_struct_def;
-    #[no_mangle]
-    fn floor(_: f64) -> f64;
->>>>>>> 17aff596
     #[no_mangle]
     fn free(__ptr: *mut libc::c_void);
     #[no_mangle]
@@ -125,143 +118,9 @@
         resource: *mut pdf_obj,
     );
     #[no_mangle]
-<<<<<<< HEAD
     fn png_read_end(png_ptr: png_structrp, info_ptr: png_inforp);
     #[no_mangle]
     fn png_destroy_info_struct(png_ptr: png_const_structrp, info_ptr_ptr: png_infopp);
-=======
-    fn png_sig_cmp(sig: png_const_bytep, start: size_t, num_to_check: size_t) -> i32;
-    #[no_mangle]
-    fn png_create_read_struct(
-        user_png_ver: png_const_charp,
-        error_ptr: png_voidp,
-        error_fn: png_error_ptr,
-        warn_fn: png_error_ptr,
-    ) -> png_structp;
-    #[no_mangle]
-    fn png_create_info_struct(png_ptr: png_const_structrp) -> png_infop;
-    #[no_mangle]
-    fn png_read_info(png_ptr: png_structrp, info_ptr: png_inforp);
-    #[no_mangle]
-    fn png_set_expand_gray_1_2_4_to_8(png_ptr: png_structrp);
-    #[no_mangle]
-    fn png_set_packing(png_ptr: png_structrp);
-    #[no_mangle]
-    fn png_set_background(
-        png_ptr: png_structrp,
-        background_color: png_const_color_16p,
-        background_gamma_code: i32,
-        need_expand: i32,
-        background_gamma: f64,
-    );
-    #[no_mangle]
-    fn png_set_strip_16(png_ptr: png_structrp);
-    #[no_mangle]
-    fn png_set_gamma(png_ptr: png_structrp, screen_gamma: f64, override_file_gamma: f64);
-    #[no_mangle]
-    fn png_read_update_info(png_ptr: png_structrp, info_ptr: png_inforp);
-    #[no_mangle]
-    fn png_read_image(png_ptr: png_structrp, image: png_bytepp);
-    #[no_mangle]
-    fn png_read_end(png_ptr: png_structrp, info_ptr: png_inforp);
-    #[no_mangle]
-    fn png_destroy_info_struct(png_ptr: png_const_structrp, info_ptr_ptr: png_infopp);
-    #[no_mangle]
-    fn png_destroy_read_struct(
-        png_ptr_ptr: png_structpp,
-        info_ptr_ptr: png_infopp,
-        end_info_ptr_ptr: png_infopp,
-    );
-    #[no_mangle]
-    fn png_set_read_fn(png_ptr: png_structrp, io_ptr: png_voidp, read_data_fn: png_rw_ptr);
-    #[no_mangle]
-    fn png_get_io_ptr(png_ptr: png_const_structrp) -> png_voidp;
-    #[no_mangle]
-    fn png_get_valid(
-        png_ptr: png_const_structrp,
-        info_ptr: png_const_inforp,
-        flag: png_uint_32,
-    ) -> png_uint_32;
-    #[no_mangle]
-    fn png_get_rowbytes(png_ptr: png_const_structrp, info_ptr: png_const_inforp) -> size_t;
-    #[no_mangle]
-    fn png_get_image_width(png_ptr: png_const_structrp, info_ptr: png_const_inforp) -> png_uint_32;
-    #[no_mangle]
-    fn png_get_image_height(png_ptr: png_const_structrp, info_ptr: png_const_inforp)
-        -> png_uint_32;
-    #[no_mangle]
-    fn png_get_bit_depth(png_ptr: png_const_structrp, info_ptr: png_const_inforp) -> png_byte;
-    #[no_mangle]
-    fn png_get_color_type(png_ptr: png_const_structrp, info_ptr: png_const_inforp) -> png_byte;
-    #[no_mangle]
-    fn png_get_x_pixels_per_meter(
-        png_ptr: png_const_structrp,
-        info_ptr: png_const_inforp,
-    ) -> png_uint_32;
-    #[no_mangle]
-    fn png_get_y_pixels_per_meter(
-        png_ptr: png_const_structrp,
-        info_ptr: png_const_inforp,
-    ) -> png_uint_32;
-    #[no_mangle]
-    fn png_get_cHRM(
-        png_ptr: png_const_structrp,
-        info_ptr: png_const_inforp,
-        white_x: *mut f64,
-        white_y: *mut f64,
-        red_x: *mut f64,
-        red_y: *mut f64,
-        green_x: *mut f64,
-        green_y: *mut f64,
-        blue_x: *mut f64,
-        blue_y: *mut f64,
-    ) -> png_uint_32;
-    #[no_mangle]
-    fn png_get_gAMA(
-        png_ptr: png_const_structrp,
-        info_ptr: png_const_inforp,
-        file_gamma: *mut f64,
-    ) -> png_uint_32;
-    #[no_mangle]
-    fn png_get_PLTE(
-        png_ptr: png_const_structrp,
-        info_ptr: png_inforp,
-        palette: *mut png_colorp,
-        num_palette: *mut i32,
-    ) -> png_uint_32;
-    #[no_mangle]
-    fn png_get_sRGB(
-        png_ptr: png_const_structrp,
-        info_ptr: png_const_inforp,
-        file_srgb_intent: *mut i32,
-    ) -> png_uint_32;
-    #[no_mangle]
-    fn png_get_iCCP(
-        png_ptr: png_const_structrp,
-        info_ptr: png_inforp,
-        name: png_charpp,
-        compression_type: *mut i32,
-        profile: png_bytepp,
-        proflen: *mut png_uint_32,
-    ) -> png_uint_32;
-    #[no_mangle]
-    fn png_get_tRNS(
-        png_ptr: png_const_structrp,
-        info_ptr: png_inforp,
-        trans_alpha: *mut png_bytep,
-        num_trans: *mut i32,
-        trans_color: *mut png_color_16p,
-    ) -> png_uint_32;
-    #[no_mangle]
-    fn png_get_text(
-        png_ptr: png_const_structrp,
-        info_ptr: png_inforp,
-        text_ptr: *mut png_textp,
-        num_text: *mut i32,
-    ) -> i32;
-    #[no_mangle]
-    fn png_set_option(png_ptr: png_structrp, option: i32, onoff: i32) -> i32;
->>>>>>> 17aff596
 }
 pub type __ssize_t = i64;
 pub type size_t = u64;
@@ -282,73 +141,15 @@
 pub type pdf_ximage = pdf_ximage_;
 pub type png_byte = u8;
 pub type png_infopp = *mut *mut png_info;
-<<<<<<< HEAD
 pub type png_const_charp = *const libc::c_char;
 pub type png_structp = *mut png_struct;
 pub type png_uint_16 = libc::c_ushort;
-=======
-pub type png_info = png_info_def;
-pub type png_infop = *mut png_info;
-pub type png_error_ptr = Option<unsafe extern "C" fn(_: png_structp, _: png_const_charp) -> ()>;
-pub type png_const_charp = *const i8;
-pub type png_structp = *mut png_struct;
-pub type png_struct = png_struct_def;
-pub type png_color_16p = *mut png_color_16;
-pub type png_color_16 = png_color_16_struct;
-#[derive(Copy, Clone)]
-#[repr(C)]
-pub struct png_color_16_struct {
-    pub index: png_byte,
-    pub red: png_uint_16,
-    pub green: png_uint_16,
-    pub blue: png_uint_16,
-    pub gray: png_uint_16,
-}
-pub type png_uint_16 = u16;
->>>>>>> 17aff596
 pub type png_structpp = *mut *mut png_struct;
 pub type png_const_structrp = *const png_struct;
 pub type png_inforp = *mut png_info;
 pub type png_structrp = *mut png_struct;
-<<<<<<< HEAD
 pub type png_bytep = *mut png_byte;
 pub type png_uint_32 = libc::c_uint;
-=======
-pub type png_text = png_text_struct;
-#[derive(Copy, Clone)]
-#[repr(C)]
-pub struct png_text_struct {
-    pub compression: i32,
-    pub key: png_charp,
-    pub text: png_charp,
-    pub text_length: size_t,
-    pub itxt_length: size_t,
-    pub lang: png_charp,
-    pub lang_key: png_charp,
-}
-pub type png_charp = *mut i8;
-pub type png_textp = *mut png_text;
-pub type png_bytep = *mut png_byte;
-pub type png_uint_32 = u32;
-pub type png_uint_32p = *mut png_uint_32;
-pub type png_const_inforp = *const png_info;
-pub type png_bytepp = *mut *mut png_byte;
-pub type png_charpp = *mut *mut i8;
-pub type png_color = png_color_struct;
-#[derive(Copy, Clone)]
-#[repr(C)]
-pub struct png_color_struct {
-    pub red: png_byte,
-    pub green: png_byte,
-    pub blue: png_byte,
-}
-pub type png_colorp = *mut png_color;
-pub type png_const_color_16p = *const png_color_16;
-pub type png_size_t = size_t;
-pub type png_voidp = *mut libc::c_void;
-pub type png_rw_ptr = Option<unsafe extern "C" fn(_: png_structp, _: png_bytep, _: size_t) -> ()>;
-pub type png_const_bytep = *const png_byte;
->>>>>>> 17aff596
 #[no_mangle]
 pub unsafe extern "C" fn check_for_png(mut handle: rust_input_handle_t) -> i32 {
     let mut sigbytes: [u8; 8] = [0; 8];
@@ -360,15 +161,9 @@
     ) as u64
         != ::std::mem::size_of::<[u8; 8]>() as u64
         || png_sig_cmp(
-<<<<<<< HEAD
             sigbytes.as_mut_ptr(),
             0,
             ::std::mem::size_of::<[libc::c_uchar; 8]>(),
-=======
-            sigbytes.as_mut_ptr() as png_const_bytep,
-            0i32 as size_t,
-            ::std::mem::size_of::<[u8; 8]>() as u64,
->>>>>>> 17aff596
         ) != 0
     {
         return 0i32;
@@ -386,15 +181,9 @@
     let mut png = png_ptr.as_ref().unwrap();
     let mut handle: rust_input_handle_t = png_get_io_ptr(png);
     let mut r: ssize_t = 0;
-<<<<<<< HEAD
     r = ttstub_input_read(handle, outbytes as *mut libc::c_char, n.try_into().unwrap());
     if r < 0i32 as libc::c_long || r as size_t != n.try_into().unwrap() {
         _tt_abort(b"error reading PNG\x00" as *const u8 as *const libc::c_char);
-=======
-    r = ttstub_input_read(handle, outbytes as *mut i8, n);
-    if r < 0i32 as i64 || r as size_t != n {
-        _tt_abort(b"error reading PNG\x00" as *const u8 as *const i8);
->>>>>>> 17aff596
     };
 }
 #[no_mangle]
@@ -432,14 +221,9 @@
     mask = intent;
     colorspace = mask;
     ttstub_input_seek(handle, 0i32 as ssize_t, 0i32);
-<<<<<<< HEAD
 
     let png = if let Some(png) = png_create_read_struct(
         b"1.6.37\x00" as *const u8 as *const libc::c_char,
-=======
-    png_ptr = png_create_read_struct(
-        b"1.6.37\x00" as *const u8 as *const i8,
->>>>>>> 17aff596
         0 as *mut libc::c_void,
         None,
         Some(_png_warning_callback),
@@ -476,7 +260,6 @@
     png_set_read_fn(png, handle, Some(_png_read));
     /* NOTE: could use png_set_sig_bytes() to tell libpng if we started at non-zero file offset */
     /* Read PNG info-header and get some info. */
-<<<<<<< HEAD
     png_read_info(png, png_info);
     color_type = png_get_color_type(png, png_info);
     width = png_get_image_width(png, png_info);
@@ -484,27 +267,6 @@
     bpc = png_get_bit_depth(png, png_info);
     if bpc as libc::c_int > 8i32 {
         if pdf_get_version() < 5i32 as libc::c_uint {
-=======
-    png_read_info(png_ptr, png_info_ptr);
-    color_type = png_get_color_type(
-        png_ptr as *const png_struct,
-        png_info_ptr as *const png_info,
-    );
-    width = png_get_image_width(
-        png_ptr as *const png_struct,
-        png_info_ptr as *const png_info,
-    );
-    height = png_get_image_height(
-        png_ptr as *const png_struct,
-        png_info_ptr as *const png_info,
-    );
-    bpc = png_get_bit_depth(
-        png_ptr as *const png_struct,
-        png_info_ptr as *const png_info,
-    );
-    if bpc as i32 > 8i32 {
-        if pdf_get_version() < 5_u32 {
->>>>>>> 17aff596
             /* Ask libpng to convert down to 8-bpc. */
             dpx_warning(
                 b"%s: 16-bpc PNG requires PDF version 1.5.\x00" as *const u8 as *const i8,
@@ -516,13 +278,8 @@
     } else if (bpc as i32) < 8i32 {
         /* Instruct libpng to scale each pixel color to a full byte while
         reading even though there's only 1/2/4 bits of color associated. */
-<<<<<<< HEAD
         if color_type as libc::c_int == 0i32 || color_type as libc::c_int == 4i32 {
             png_set_expand_gray_1_2_4_to_8(png);
-=======
-        if color_type as i32 == 0i32 || color_type as i32 == 4i32 {
-            png_set_expand_gray_1_2_4_to_8(png_ptr);
->>>>>>> 17aff596
         } else {
             png_set_packing(png);
         }
@@ -537,26 +294,15 @@
         && png_get_valid(png, png_info, 0x4u32) == 0
         && png_get_valid(png, png_info, 0x1u32) != 0
     {
-<<<<<<< HEAD
         let mut G: libc::c_double = 1.0f64;
         png_get_gAMA(png, png_info, &mut G);
         png_set_gamma(png, 2.2f64, G);
-=======
-        let mut G: f64 = 1.0f64;
-        png_get_gAMA(
-            png_ptr as *const png_struct,
-            png_info_ptr as *const png_info,
-            &mut G,
-        );
-        png_set_gamma(png_ptr, 2.2f64, G);
->>>>>>> 17aff596
     }
     trans_type = check_transparency(png, png_info);
     /* check_transparency() does not do updata_info() */
     png_read_update_info(png, png_info);
     rowbytes = png_get_rowbytes(png, png_info) as png_uint_32;
     /* Values listed below will not be modified in the remaining process. */
-<<<<<<< HEAD
     info.width = width as libc::c_int;
     info.height = height as libc::c_int;
     info.bits_per_component = bpc as libc::c_int;
@@ -564,38 +310,16 @@
     let mut yppm: png_uint_32 = png_get_y_pixels_per_meter(png, png_info);
     if xppm > 0i32 as libc::c_uint {
         info.xdensity = 72.0f64 / 0.0254f64 / xppm as libc::c_double
-=======
-    info.width = width as i32;
-    info.height = height as i32;
-    info.bits_per_component = bpc as i32;
-    let mut xppm: png_uint_32 = png_get_x_pixels_per_meter(
-        png_ptr as *const png_struct,
-        png_info_ptr as *const png_info,
-    );
-    let mut yppm: png_uint_32 = png_get_y_pixels_per_meter(
-        png_ptr as *const png_struct,
-        png_info_ptr as *const png_info,
-    );
-    if xppm > 0_u32 {
-        info.xdensity = 72.0f64 / 0.0254f64 / xppm as f64
->>>>>>> 17aff596
     }
     if yppm > 0_u32 {
         info.ydensity = 72.0f64 / 0.0254f64 / yppm as f64
     }
     stream = pdf_new_stream(1i32 << 0i32);
     stream_dict = pdf_stream_dict(stream);
-<<<<<<< HEAD
     stream_data_ptr = new((rowbytes.wrapping_mul(height) as libc::c_ulong)
         .wrapping_mul(::std::mem::size_of::<png_byte>() as libc::c_ulong)
         as uint32_t) as *mut png_byte;
     read_image_data(png, stream_data_ptr, height, rowbytes);
-=======
-    stream_data_ptr = new((rowbytes.wrapping_mul(height) as u64)
-        .wrapping_mul(::std::mem::size_of::<png_byte>() as u64) as u32)
-        as *mut png_byte;
-    read_image_data(png_ptr, stream_data_ptr, height, rowbytes);
->>>>>>> 17aff596
     /* Non-NULL intent means there is valid sRGB chunk. */
     intent = get_rendering_intent(png, png_info);
     if !intent.is_null() {
@@ -728,7 +452,6 @@
      * of libpng had a bug that incorrectly treat the compression
      * flag of iTxt chunks.
      */
-<<<<<<< HEAD
     if pdf_get_version() >= 4i32 as libc::c_uint {
         let mut text_ptr = 0 as *mut png_text;
         let mut XMP_stream: *mut pdf_obj = 0 as *mut pdf_obj;
@@ -737,21 +460,6 @@
         let mut num_text: libc::c_int = 0;
         let mut have_XMP: libc::c_int = 0i32;
         num_text = png_get_text(png, png_info, &mut text_ptr, &mut 0);
-=======
-    if pdf_get_version() >= 4_u32 {
-        let mut text_ptr: png_textp = 0 as *mut png_text;
-        let mut XMP_stream: *mut pdf_obj = 0 as *mut pdf_obj;
-        let mut XMP_stream_dict: *mut pdf_obj = 0 as *mut pdf_obj;
-        let mut i: i32 = 0;
-        let mut num_text: i32 = 0;
-        let mut have_XMP: i32 = 0i32;
-        num_text = png_get_text(
-            png_ptr as *const png_struct,
-            png_info_ptr,
-            &mut text_ptr,
-            0 as *mut i32,
-        );
->>>>>>> 17aff596
         i = 0i32;
         while i < num_text {
             if memcmp(
@@ -762,11 +470,7 @@
             {
                 /* XMP found */
                 if (*text_ptr.offset(i as isize)).compression != 1i32
-<<<<<<< HEAD
                     || (*text_ptr.offset(i as isize)).itxt_length == 0
-=======
-                    || (*text_ptr.offset(i as isize)).itxt_length == 0i32 as u64
->>>>>>> 17aff596
                 {
                     dpx_warning(
                         b"%s: Invalid value(s) in iTXt chunk for XMP Metadata.\x00" as *const u8
@@ -818,7 +522,6 @@
     /* PNG_LIBPNG_VER */
     png_read_end(png, 0 as *mut png_info);
     /* Cleanup */
-<<<<<<< HEAD
     png_destroy_info_struct(png, &mut (png_info as *mut _) as *mut *mut _);
     png_destroy_read_struct(
         &mut (png as *mut _) as *mut *mut _,
@@ -829,15 +532,6 @@
         && info.bits_per_component >= 8i32
         && info.height > 64i32
     {
-=======
-    if !png_info_ptr.is_null() {
-        png_destroy_info_struct(png_ptr as *const png_struct, &mut png_info_ptr);
-    }
-    if !png_ptr.is_null() {
-        png_destroy_read_struct(&mut png_ptr, 0 as png_infopp, 0 as png_infopp);
-    }
-    if color_type as i32 != 2i32 | 1i32 && info.bits_per_component >= 8i32 && info.height > 64i32 {
->>>>>>> 17aff596
         pdf_stream_set_predictor(
             stream,
             15i32,
@@ -876,18 +570,12 @@
  * Finally, in the case of PDF version 1.4, all kind of translucent pixels can
  * be represented with Soft-Mask.
  */
-<<<<<<< HEAD
 unsafe extern "C" fn check_transparency(
     mut png: &mut png_struct,
     mut info: &mut png_info,
 ) -> libc::c_int {
     let mut trans_type: libc::c_int = 0;
     let mut pdf_version: libc::c_uint = 0;
-=======
-unsafe extern "C" fn check_transparency(mut png_ptr: png_structp, mut info_ptr: png_infop) -> i32 {
-    let mut trans_type: i32 = 0;
-    let mut pdf_version: u32 = 0;
->>>>>>> 17aff596
     let mut color_type: png_byte = 0;
     let mut trans_values = 0 as *mut png_color_16;
     let mut trans: png_bytep = 0 as *mut png_byte;
@@ -1001,23 +689,8 @@
     mut info: &mut png_info,
 ) -> *mut pdf_obj {
     let mut intent: *mut pdf_obj = 0 as *mut pdf_obj;
-<<<<<<< HEAD
     let mut srgb_intent: libc::c_int = 0;
     if png_get_valid(png, info, 0x800u32) != 0 && png_get_sRGB(png, info, &mut srgb_intent) != 0 {
-=======
-    let mut srgb_intent: i32 = 0;
-    if png_get_valid(
-        png_ptr as *const png_struct,
-        info_ptr as *const png_info,
-        0x800u32,
-    ) != 0
-        && png_get_sRGB(
-            png_ptr as *const png_struct,
-            info_ptr as *const png_info,
-            &mut srgb_intent,
-        ) != 0
-    {
->>>>>>> 17aff596
         match srgb_intent {
             2 => intent = pdf_new_name(b"Saturation\x00" as *const u8 as *const i8),
             0 => intent = pdf_new_name(b"Perceptual\x00" as *const u8 as *const i8),
@@ -1092,13 +765,8 @@
     let mut csp_id: i32 = 0;
     let mut colortype: i32 = 0;
     let mut color_type: png_byte = 0;
-<<<<<<< HEAD
     let mut name = 0 as *mut libc::c_char;
     let mut compression_type: libc::c_int = 0;
-=======
-    let mut name: png_charp = 0 as *mut i8;
-    let mut compression_type: i32 = 0;
->>>>>>> 17aff596
     let mut profile: png_bytep = 0 as *mut png_byte;
     let mut proflen: png_uint_32 = 0;
     if png_get_valid(png, png_info, 0x1000u32) == 0
@@ -1113,13 +781,8 @@
     {
         return 0 as *mut pdf_obj;
     }
-<<<<<<< HEAD
     color_type = png_get_color_type(png, png_info);
     if color_type as libc::c_int & 2i32 != 0 {
-=======
-    color_type = png_get_color_type(png_ptr as *const png_struct, info_ptr as *const png_info);
-    if color_type as i32 & 2i32 != 0 {
->>>>>>> 17aff596
         colortype = -3i32
     } else {
         colortype = -1i32
@@ -1154,7 +817,6 @@
 ) -> *mut pdf_obj {
     let mut colorspace: *mut pdf_obj = 0 as *mut pdf_obj;
     let mut cal_param: *mut pdf_obj = 0 as *mut pdf_obj;
-<<<<<<< HEAD
     let mut xw: libc::c_double = 0.;
     let mut yw: libc::c_double = 0.;
     let mut xr: libc::c_double = 0.;
@@ -1165,22 +827,6 @@
     let mut yb: libc::c_double = 0.;
     let mut G: libc::c_double = 0.;
     if png_get_valid(png, png_info, 0x4u32) == 0
-=======
-    let mut xw: f64 = 0.;
-    let mut yw: f64 = 0.;
-    let mut xr: f64 = 0.;
-    let mut yr: f64 = 0.;
-    let mut xg: f64 = 0.;
-    let mut yg: f64 = 0.;
-    let mut xb: f64 = 0.;
-    let mut yb: f64 = 0.;
-    let mut G: f64 = 0.;
-    if png_get_valid(
-        png_ptr as *const png_struct,
-        info_ptr as *const png_info,
-        0x4u32,
-    ) == 0
->>>>>>> 17aff596
         || png_get_cHRM(
             png, png_info, &mut xw, &mut yw, &mut xr, &mut yr, &mut xg, &mut yg, &mut xb, &mut yb,
         ) == 0
@@ -1234,7 +880,6 @@
 ) -> *mut pdf_obj {
     let mut colorspace: *mut pdf_obj = 0 as *mut pdf_obj;
     let mut cal_param: *mut pdf_obj = 0 as *mut pdf_obj;
-<<<<<<< HEAD
     let mut xw: libc::c_double = 0.;
     let mut yw: libc::c_double = 0.;
     let mut xr: libc::c_double = 0.;
@@ -1245,22 +890,6 @@
     let mut yb: libc::c_double = 0.;
     let mut G: libc::c_double = 0.;
     if png_get_valid(png, info, 0x4u32) == 0
-=======
-    let mut xw: f64 = 0.;
-    let mut yw: f64 = 0.;
-    let mut xr: f64 = 0.;
-    let mut yr: f64 = 0.;
-    let mut xg: f64 = 0.;
-    let mut yg: f64 = 0.;
-    let mut xb: f64 = 0.;
-    let mut yb: f64 = 0.;
-    let mut G: f64 = 0.;
-    if png_get_valid(
-        png_ptr as *const png_struct,
-        info_ptr as *const png_info,
-        0x4u32,
-    ) == 0
->>>>>>> 17aff596
         || png_get_cHRM(
             png, info, &mut xw, &mut yw, &mut xr, &mut yr, &mut xg, &mut yg, &mut xb, &mut yb,
         ) == 0
@@ -1478,13 +1107,8 @@
     } else if G != 1.0f64 {
         pdf_add_dict(
             cal_param,
-<<<<<<< HEAD
             pdf_new_name(b"Gamma\x00" as *const u8 as *const libc::c_char),
             pdf_new_number((G / 0.00001f64 + 0.5f64).floor() * 0.00001f64),
-=======
-            pdf_new_name(b"Gamma\x00" as *const u8 as *const i8),
-            pdf_new_number(floor(G / 0.00001f64 + 0.5f64) * 0.00001f64),
->>>>>>> 17aff596
         );
     }
     return cal_param;
@@ -1506,28 +1130,11 @@
     let mut base: *mut pdf_obj = 0 as *mut pdf_obj;
     let mut lookup: *mut pdf_obj = 0 as *mut pdf_obj;
     let mut data_ptr: *mut png_byte = 0 as *mut png_byte;
-<<<<<<< HEAD
     let mut plte = 0 as *mut png_color;
     let mut num_plte: libc::c_int = 0;
     let mut i: libc::c_int = 0;
     if png_get_valid(png, info, 0x8u32) == 0
         || png_get_PLTE(png, info, &mut plte, &mut num_plte) == 0
-=======
-    let mut plte: png_colorp = 0 as *mut png_color;
-    let mut num_plte: i32 = 0;
-    let mut i: i32 = 0;
-    if png_get_valid(
-        png_ptr as *const png_struct,
-        info_ptr as *const png_info,
-        0x8u32,
-    ) == 0
-        || png_get_PLTE(
-            png_ptr as *const png_struct,
-            info_ptr,
-            &mut plte,
-            &mut num_plte,
-        ) == 0
->>>>>>> 17aff596
     {
         dpx_warning(
             b"%s: PNG does not have valid PLTE chunk.\x00" as *const u8 as *const i8,
@@ -1582,29 +1189,11 @@
     let mut colorkeys: *mut pdf_obj = 0 as *mut pdf_obj;
     let mut color_type: png_byte = 0;
     let mut trans: png_bytep = 0 as *mut png_byte;
-<<<<<<< HEAD
     let mut num_trans: libc::c_int = 0;
     let mut i: libc::c_int = 0;
     let mut colors = 0 as *mut png_color_16;
     if png_get_valid(png, png_info, 0x10u32) == 0
         || png_get_tRNS(png, png_info, &mut trans, &mut num_trans, &mut colors) == 0
-=======
-    let mut num_trans: i32 = 0;
-    let mut i: i32 = 0;
-    let mut colors: png_color_16p = 0 as *mut png_color_16;
-    if png_get_valid(
-        png_ptr as *const png_struct,
-        info_ptr as *const png_info,
-        0x10u32,
-    ) == 0
-        || png_get_tRNS(
-            png_ptr as *const png_struct,
-            info_ptr,
-            &mut trans,
-            &mut num_trans,
-            &mut colors,
-        ) == 0
->>>>>>> 17aff596
     {
         dpx_warning(
             b"%s: PNG does not have valid tRNS chunk!\x00" as *const u8 as *const i8,
@@ -1613,13 +1202,8 @@
         return 0 as *mut pdf_obj;
     }
     colorkeys = pdf_new_array();
-<<<<<<< HEAD
     color_type = png_get_color_type(png, png_info);
     match color_type as libc::c_int {
-=======
-    color_type = png_get_color_type(png_ptr as *const png_struct, info_ptr as *const png_info);
-    match color_type as i32 {
->>>>>>> 17aff596
         3 => {
             i = 0i32;
             while i < num_trans {
@@ -1775,7 +1359,6 @@
     let mut bpc: png_byte = 0;
     let mut smask_data_ptr: png_bytep = 0 as *mut png_byte;
     let mut i: png_uint_32 = 0;
-<<<<<<< HEAD
     color_type = png_get_color_type(png_ptr.as_ref().unwrap(), info_ptr.as_ref().unwrap());
     bpc = png_get_bit_depth(png_ptr.as_ref().unwrap(), info_ptr.as_ref().unwrap());
     if color_type as libc::c_int & 2i32 != 0 {
@@ -1787,15 +1370,6 @@
         if *rowbytes_ptr as libc::c_ulong
             != ((bps as libc::c_uint).wrapping_mul(width) as libc::c_ulong)
                 .wrapping_mul(::std::mem::size_of::<png_byte>() as libc::c_ulong)
-=======
-    color_type = png_get_color_type(png_ptr as *const png_struct, info_ptr as *const png_info);
-    bpc = png_get_bit_depth(png_ptr as *const png_struct, info_ptr as *const png_info);
-    if color_type as i32 & 2i32 != 0 {
-        let mut bps: i32 = if bpc as i32 == 8i32 { 4i32 } else { 8i32 };
-        if *rowbytes_ptr as u64
-            != ((bps as u32).wrapping_mul(width) as u64)
-                .wrapping_mul(::std::mem::size_of::<png_byte>() as u64)
->>>>>>> 17aff596
         {
             /* Something wrong */
             dpx_warning(
@@ -1955,14 +1529,9 @@
 ) {
     let mut rows_p = 0 as *mut *mut png_byte;
     let mut i: png_uint_32 = 0;
-<<<<<<< HEAD
     rows_p = new((height as libc::c_ulong)
         .wrapping_mul(::std::mem::size_of::<png_bytep>() as libc::c_ulong)
         as uint32_t) as *mut png_bytep;
-=======
-    rows_p = new((height as u64).wrapping_mul(::std::mem::size_of::<png_bytep>() as u64) as u32)
-        as *mut png_bytep as png_bytepp;
->>>>>>> 17aff596
     i = 0i32 as png_uint_32;
     while i < height {
         let ref mut fresh1 = *rows_p.offset(i as isize);
@@ -1996,7 +1565,6 @@
 #[no_mangle]
 pub unsafe extern "C" fn png_get_bbox(
     mut handle: rust_input_handle_t,
-<<<<<<< HEAD
     mut width: *mut uint32_t,
     mut height: *mut uint32_t,
     mut xdensity: *mut libc::c_double,
@@ -2005,18 +1573,6 @@
     ttstub_input_seek(handle, 0i32 as ssize_t, 0i32);
     let mut png = png_create_read_struct(
         b"1.6.37\x00" as *const u8 as *const libc::c_char,
-=======
-    mut width: *mut u32,
-    mut height: *mut u32,
-    mut xdensity: *mut f64,
-    mut ydensity: *mut f64,
-) -> i32 {
-    let mut png_ptr: png_structp = 0 as *mut png_struct;
-    let mut png_info_ptr: png_infop = 0 as *mut png_info;
-    ttstub_input_seek(handle, 0i32 as ssize_t, 0i32);
-    png_ptr = png_create_read_struct(
-        b"1.6.37\x00" as *const u8 as *const i8,
->>>>>>> 17aff596
         0 as *mut libc::c_void,
         None,
         Some(_png_warning_callback),
