# Cargo.toml -- Cargo definition file for Tectonic.
# Copyright 2016-2023 the Tectonic Project
# Licensed under the MIT License.

lints.workspace = true

[package]
name = "tectonic"
version = "0.15.0"
authors = ["Peter Williams <peter@newton.cx>"]
description = """
A modernized, complete, embeddable TeX/LaTeX engine. Tectonic is forked from the XeTeX
extension to the classic "Web2C" implementation of TeX and uses the TeXLive distribution
of support files.
"""
homepage = "https://tectonic-typesetting.github.io/"
documentation = "https://docs.rs/tectonic"
repository = "https://github.com/tectonic-typesetting/tectonic/"
readme = "CARGO_README.md"
keywords = ["tex", "latex", "typesetting", "font"]
categories = [
    "command-line-interface",
    "parser-implementations",
    "rendering",
    "science",
    "text-processing",
]
license = "MIT"
edition = "2021"
exclude = ["/dist/", "/reference_sources/"]

[badges]
travis-ci = { repository = "tectonic-typesetting/tectonic" }
codecov = { repository = "tectonic-typesetting/tectonic", service = "github" }

[workspace]
members = [
    "crates/bridge_flate",
    "crates/bridge_fontconfig",
    "crates/bridge_freetype2",
    "crates/bridge_graphite2",
    "crates/bridge_harfbuzz",
    "crates/bridge_icu",
    "crates/bridge_png",
    "crates/bundles",
    "crates/cfg_support",
    "crates/dep_support",
    "crates/docmodel",
    "crates/engine_bibtex",
    "crates/engine_spx2html",
    "crates/engine_xdvipdfmx",
    "crates/engine_xetex",
    "crates/errors",
    "crates/geturl",
    "crates/io_base",
    "crates/mac_core",
    "crates/pdf_io",
    "crates/status_base",
    "crates/xdv",
    "crates/xetex_format",
    "crates/xetex_layout",
]

[workspace.lints.rust]
# FIXME(CraftSpider): Switch from error-chain to a newer package, as it's a deprecated project
unexpected_cfgs = { level = "warn", check-cfg = ['cfg(has_error_description_deprecated)'] }
missing_docs = "deny"

[workspace.lints.clippy]
undocumented_unsafe_blocks = "deny"

[lib]
name = "tectonic"
crate-type = ["rlib"]

[dependencies]
byte-unit = "^5.0"
cfg-if = "1.0"
error-chain = "^0.12"
flate2 = { version = "^1.0.19", default-features = false, features = ["zlib"] }
lazy_static = "^1.4"
open = "^5.0"
quick-xml = "0.37"
serde = { version = "^1.0", features = ["derive"], optional = true }
sha2 = "^0.10"
<<<<<<< HEAD
structopt = "0.3"
tectonic_bridge_core = { path = "crates/bridge_core", version =">=0.4.0,<1"}
tectonic_bundles = { path = "crates/bundles", version =">=0.3.0,<1", default-features = false }
tectonic_docmodel = { path = "crates/docmodel", version =">=0.2.0,<1", optional = true }
tectonic_engine_bibtex = { path = "crates/engine_bibtex", version =">=0.1.0,<1"}
tectonic_engine_spx2html = { path = "crates/engine_spx2html", version =">=0.3.0,<1"}
tectonic_engine_xdvipdfmx = { path = "crates/engine_xdvipdfmx", version =">=0.3.0,<1"}
tectonic_engine_xetex = { path = "crates/engine_xetex", version =">=0.4.0,<1"}
tectonic_errors = { path = "crates/errors", version =">=0.1.0,<1"}
tectonic_geturl = { path = "crates/geturl", version =">=0.3.0,<1", default-features = false }
tectonic_io_base = { path = "crates/io_base", version =">=0.3.0,<1"}
tectonic_status_base = { path = "crates/status_base", version =">=0.1.0,<1"}
tectonic_xdv = { path = "crates/xdv", version =">=0.1.9,<1"}
tectonic_xetex_layout = { path = "crates/xetex_layout", version =">=0.1.0,<1"}
=======
clap = { version = "4.5.1", features = ["derive"] }
tectonic_bridge_core = { path = "crates/bridge_core", version = "0.0.0-dev.0" }
tectonic_bundles = { path = "crates/bundles", version = "0.0.0-dev.0", default-features = false }
tectonic_docmodel = { path = "crates/docmodel", version = "0.0.0-dev.0", optional = true }
tectonic_engine_bibtex = { path = "crates/engine_bibtex", version = "0.0.0-dev.0" }
tectonic_engine_spx2html = { path = "crates/engine_spx2html", version = "0.0.0-dev.0" }
tectonic_engine_xdvipdfmx = { path = "crates/engine_xdvipdfmx", version = "0.0.0-dev.0" }
tectonic_engine_xetex = { path = "crates/engine_xetex", version = "0.0.0-dev.0" }
tectonic_errors = { path = "crates/errors", version = "0.0.0-dev.0" }
tectonic_geturl = { path = "crates/geturl", version = "0.0.0-dev.0", default-features = false }
tectonic_io_base = { path = "crates/io_base", version = "0.0.0-dev.0" }
tectonic_status_base = { path = "crates/status_base", version = "0.0.0-dev.0" }
tectonic_xdv = { path = "crates/xdv", version = "0.0.0-dev.0" }
tectonic_xetex_layout = { path = "crates/xetex_layout", version = "0.0.0-dev.0" }
>>>>>>> d7f3275a
tempfile = "^3.1"
termcolor = "^1.1"
tokio = "^1.0"
toml = { version = "^0.8", optional = true }
watchexec = "8.0"
watchexec-filterer-globset = "8.0"
watchexec-signals = "5.0"
watchexec-supervisor = "5.0"
which = "8.0"
zip = { version = "4.0", default-features = false, features = ["deflate"] }
clap_complete = "4.5.1"
walkdir = "2"
regex = "1.10.2"
anyhow = "1.0.80"
tar = "0.4.40"
tracing = "0.1"
tracing-subscriber = { version = "0.3", features = ["env-filter"] }

[features]
default = ["geturl-reqwest", "serialization"]

# The main motivation for this feature was to be able to compile without
# proc-macros (via serde-derive), for statically-linked targets which can't use
# them. In the CI, we now build for statically-linked targets using a
# cross-compilation model that allows us to have proc-macros anyway. So maybe
# this feature should go away? It's kind of annoying to support, and at this
# point proc-macros may have snuck into the dependency tree elsewhere, anyway.
serialization = ["serde", "tectonic_docmodel", "toml"]

external-harfbuzz = ["tectonic_engine_xetex/external-harfbuzz"]

geturl-curl = ["tectonic_bundles/geturl-curl", "tectonic_geturl/curl"]
geturl-reqwest = ["tectonic_bundles/geturl-reqwest", "tectonic_geturl/reqwest"]

native-tls-vendored = [
    "tectonic_bundles/native-tls-vendored",
    "tectonic_geturl/native-tls-vendored",
]

# developer feature to compile with the necessary flags for profiling tectonic.
profile = []

[dev-dependencies]
filetime = "^0.2"
tempfile = "^3.1"

[package.metadata.vcpkg]
git = "https://github.com/microsoft/vcpkg"
rev = "a62ce77d56ee07513b4b67de1ec2daeaebfae51a"
overlay-triplets-path = "dist/vcpkg-triplets"

# If other targets start using custom triplets like x86_64-pc-windows-msvc,
# add them to crates/dep_support/src/lib.rs:new_from_vcpkg() to give users
# guidance if they might need to set $VCPKGRS_TRIPLET.
[package.metadata.vcpkg.target]
x86_64-apple-darwin = { triplet = "x64-osx", install = ["fontconfig", "freetype", "harfbuzz[graphite2]", "icu"] }
aarch64-apple-darwin = { triplet = "arm64-osx", install = [
    "fontconfig",
    "freetype",
    "harfbuzz[graphite2]",
    "icu",
] }
x86_64-unknown-linux-gnu = { install = [
    "fontconfig",
    "freetype",
    "harfbuzz[graphite2]",
    "icu",
] }
x86_64-pc-windows-msvc = { triplet = "x64-windows-static-release", install = [
    "fontconfig",
    "freetype",
    "harfbuzz[graphite2]",
    "icu",
] }

[package.metadata.internal_dep_versions]
tectonic_bridge_core = "thiscommit:2023-06-11:PvhF7YB"
tectonic_bridge_flate = "thiscommit:2021-01-01:eer4ahL4"
tectonic_bridge_graphite2 = "2c1ffcd702a662c003bd3d7d0ca4d169784cb6ad"
tectonic_bridge_harfbuzz = "thiscommit:2023-09-17:FZwRtUP"
tectonic_bridge_icu = "thiscommit:2023-09-17:AwTXf3W"
tectonic_bundles = "thiscommit:2022-03-29:SFnXSaL"
tectonic_cfg_support = "thiscommit:aeRoo7oa"
tectonic_dep_support = "5faf4205bdd3d31101b749fc32857dd746f9e5bc"
tectonic_docmodel = "a88a0418a9c3c559d023d9b1da9b03fce3a469e5"
tectonic_engine_bibtex = "thiscommit:2021-01-17:KuhaeG1e"
tectonic_engine_spx2html = "thiscommit:2022-11-22:vicemXu"
tectonic_engine_xdvipdfmx = "8a003834b1f6d967d33cc07de4cc025af14560da"
tectonic_engine_xetex = "c135e6a4a5a2e8c2dc4edcbcfd93f7d466ff8f88"
tectonic_errors = "317ae79ceaa2593fb56090e37bf1f5cc24213dd9"
tectonic_geturl = "68c5fc525c5fead75913bd90380043761bde9f61"
tectonic_io_base = "thiscommit:2021-06-13:XFjtSsZ"
tectonic_status_base = "317ae79ceaa2593fb56090e37bf1f5cc24213dd9"
tectonic_xdv = "c91f2ef37858d1a0a724a5c3ddc2f7ea46373c77"
tectonic_xetex_layout = "2c1ffcd702a662c003bd3d7d0ca4d169784cb6ad"<|MERGE_RESOLUTION|>--- conflicted
+++ resolved
@@ -6,7 +6,7 @@
 
 [package]
 name = "tectonic"
-version = "0.15.0"
+version = "0.15.0+20251006"
 authors = ["Peter Williams <peter@newton.cx>"]
 description = """
 A modernized, complete, embeddable TeX/LaTeX engine. Tectonic is forked from the XeTeX
@@ -83,37 +83,20 @@
 quick-xml = "0.37"
 serde = { version = "^1.0", features = ["derive"], optional = true }
 sha2 = "^0.10"
-<<<<<<< HEAD
-structopt = "0.3"
-tectonic_bridge_core = { path = "crates/bridge_core", version =">=0.4.0,<1"}
-tectonic_bundles = { path = "crates/bundles", version =">=0.3.0,<1", default-features = false }
-tectonic_docmodel = { path = "crates/docmodel", version =">=0.2.0,<1", optional = true }
-tectonic_engine_bibtex = { path = "crates/engine_bibtex", version =">=0.1.0,<1"}
-tectonic_engine_spx2html = { path = "crates/engine_spx2html", version =">=0.3.0,<1"}
-tectonic_engine_xdvipdfmx = { path = "crates/engine_xdvipdfmx", version =">=0.3.0,<1"}
-tectonic_engine_xetex = { path = "crates/engine_xetex", version =">=0.4.0,<1"}
-tectonic_errors = { path = "crates/errors", version =">=0.1.0,<1"}
-tectonic_geturl = { path = "crates/geturl", version =">=0.3.0,<1", default-features = false }
-tectonic_io_base = { path = "crates/io_base", version =">=0.3.0,<1"}
-tectonic_status_base = { path = "crates/status_base", version =">=0.1.0,<1"}
-tectonic_xdv = { path = "crates/xdv", version =">=0.1.9,<1"}
-tectonic_xetex_layout = { path = "crates/xetex_layout", version =">=0.1.0,<1"}
-=======
 clap = { version = "4.5.1", features = ["derive"] }
-tectonic_bridge_core = { path = "crates/bridge_core", version = "0.0.0-dev.0" }
-tectonic_bundles = { path = "crates/bundles", version = "0.0.0-dev.0", default-features = false }
-tectonic_docmodel = { path = "crates/docmodel", version = "0.0.0-dev.0", optional = true }
-tectonic_engine_bibtex = { path = "crates/engine_bibtex", version = "0.0.0-dev.0" }
-tectonic_engine_spx2html = { path = "crates/engine_spx2html", version = "0.0.0-dev.0" }
-tectonic_engine_xdvipdfmx = { path = "crates/engine_xdvipdfmx", version = "0.0.0-dev.0" }
-tectonic_engine_xetex = { path = "crates/engine_xetex", version = "0.0.0-dev.0" }
-tectonic_errors = { path = "crates/errors", version = "0.0.0-dev.0" }
-tectonic_geturl = { path = "crates/geturl", version = "0.0.0-dev.0", default-features = false }
-tectonic_io_base = { path = "crates/io_base", version = "0.0.0-dev.0" }
-tectonic_status_base = { path = "crates/status_base", version = "0.0.0-dev.0" }
-tectonic_xdv = { path = "crates/xdv", version = "0.0.0-dev.0" }
-tectonic_xetex_layout = { path = "crates/xetex_layout", version = "0.0.0-dev.0" }
->>>>>>> d7f3275a
+tectonic_bridge_core = { path = "crates/bridge_core", version = ">=0.4.0,<1" }
+tectonic_bundles = { path = "crates/bundles", version = ">=0.3.0,<1", default-features = false }
+tectonic_docmodel = { path = "crates/docmodel", version = ">=0.2.0,<1", optional = true }
+tectonic_engine_bibtex = { path = "crates/engine_bibtex", version = ">=0.1.0,<1" }
+tectonic_engine_spx2html = { path = "crates/engine_spx2html", version = ">=0.3.0,<1" }
+tectonic_engine_xdvipdfmx = { path = "crates/engine_xdvipdfmx", version = ">=0.3.0,<1" }
+tectonic_engine_xetex = { path = "crates/engine_xetex", version = ">=0.4.0,<1" }
+tectonic_errors = { path = "crates/errors", version = ">=0.1.0,<1" }
+tectonic_geturl = { path = "crates/geturl", version = ">=0.3.0,<1", default-features = false }
+tectonic_io_base = { path = "crates/io_base", version = ">=0.3.0,<1" }
+tectonic_status_base = { path = "crates/status_base", version = ">=0.1.0,<1" }
+tectonic_xdv = { path = "crates/xdv", version = ">=0.1.9,<1" }
+tectonic_xetex_layout = { path = "crates/xetex_layout", version = ">=0.1.0,<1" }
 tempfile = "^3.1"
 termcolor = "^1.1"
 tokio = "^1.0"
