--- conflicted
+++ resolved
@@ -1,12 +1,9 @@
-<<<<<<< HEAD
-=======
-# rc: micro bump
+# tectonic 0.4.1 (2021-01-03)
 
 - Add support for aarch64-apple-darwin when building with vcpkg
 - Prototype release automation infrastructure to update the new
   [tectonic-bin](https://aur.archlinux.org/packages/tectonic-bin/) AUR package.
 
->>>>>>> 9ddff85f
 # tectonic 0.4.0 (2020-12-28)
 
 - Introduce a prototype new “V2” command line interface, accessible by running
