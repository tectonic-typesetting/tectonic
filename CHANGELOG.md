--- conflicted
+++ resolved
@@ -1,4 +1,18 @@
-<<<<<<< HEAD
+# tectonic 0.5.1 (2021-06-07)
+
+**Note:** we have reports that the official 0.5.0 Windows executables don’t
+work, or don’t always work ([#780]). This is under investigation but hasn’t been
+addressed yet.
+
+- No code changes to the main crate
+- Update the Arch Linux specification files to comply better with guidelines
+  ([#779], [@lmartinez-mirror])
+
+[#779]: https://github.com/tectonic-typesetting/tectonic/pull/779
+[@lmartinez-mirror]: https://github.com/lmartinez-mirror
+[#780]: https://github.com/tectonic-typesetting/tectonic/issues/780
+
+
 # tectonic 0.5.0 (2021-06-06)
 
 This is an exciting release! After [literally years of requests][i38], Tectonic
@@ -7,31 +21,6 @@
 put in the work to deliver a solid implementation and track ongoing changes to
 the Tectonic backend. Thank you, [@ralismark]!
 
-=======
-# rc: micro bump
-
-**Note:** we have reports that the official 0.5.0 Windows executables don’t
-work, or don’t always work ([#780]). This is under investigation but hasn’t been
-addressed yet.
-
-- No code changes to the main crate
-- Update the Arch Linux specification files to comply better with guidelines
-  ([#779], [@lmartinez-mirror])
-
-[#779]: https://github.com/tectonic-typesetting/tectonic/pull/779
-[@lmartinez-mirror]: https://github.com/lmartinez-mirror
-[#780]: https://github.com/tectonic-typesetting/tectonic/issues/780
-
-
-# tectonic 0.5.0 (2021-06-06)
-
-This is an exciting release! After [literally years of requests][i38], Tectonic
-now supports the TeX “shell escape” mechanism required by some packages like the
-[minted] code highlighter ([#708]). This is chiefly thanks to [@ralismark] who
-put in the work to deliver a solid implementation and track ongoing changes to
-the Tectonic backend. Thank you, [@ralismark]!
-
->>>>>>> 249e77f3
 [i38]: https://github.com/tectonic-typesetting/tectonic/issues/38
 [minted]: https://ctan.org/pkg/minted
 [#708]: https://github.com/tectonic-typesetting/tectonic/pull/708
