<<<<<<< HEAD
# tectonic 0.7.1 (2021-07-04)

- Improve launching of `biber` by parsing the `.run.xml` file to find out which
  resource files are needed. This should hopefully allow Tectonic to process
  many more documents that use `biblatex` ([#796], [#804], [@pkgw]).
- Avoid misplaced newlines in warning output ([#803], [@ralismark]).
- Fix the build on Rust 1.46, which will be helpful for the conda-forge package.
  We really ought to define and monitor a Minimum Supported Rust Version (MSRV)
  for Tectonic, but we haven't set that up just yet ([#802], [@pkgw]).

=======
# rc: minor bump

This release fixes a showstopping issue introduced by recent changes to the
`archive.org` PURL ([persistent URL]) service. All users are advised to upgrade
immediately, although it is possible to continue using older releases in some
limited circumstances.

[persistent URL]: https://purl.prod.archive.org/help

By default, Tectonic downloads (La)TeX resource files from the internet as
needed. Before this release, Tectonic would query a PURL in order to know where
to locate the most recent “bundle” of resource files. On Wednesday,
`archive.org` updated the implementation of its service in a way that interacted
catastrophically with the way that Tectonic processes URL redirections. The
result was that Tectonic became unable to download any of its resource files,
breaking essential functionality. Thanks to [@rikhuijzer] for providing early
reporting and diagnosis of the problem.

[@rikhuijzer]: https://github.com/rikhuijzer

This release fixes the redirection functionality ([#832], [@pkgw]), but more
importantly it switches from querying `archive.org` to using a new dedicated
webservice hosted on the domain `fullyjustified.net` ([#833], [@pkgw]). The
motivation for this switch is that besides this particular incident,
`archive.org` has had low-level reliability problems in the past, and more
important, it is blocked in China, preventing a potentially large userbase from
trying Tectonic.

[#832]: https://github.com/tectonic-typesetting/tectonic/pulls/832
[#833]: https://github.com/tectonic-typesetting/tectonic/pulls/833

The new URL that is queried is:

https://relay.fullyjustified.net/default_bundle.tar

The redirection is implemented with a simple nginx server defined in the new
[tectonic-relay-service] repo and hosted on Microsoft Azure cloud infrastructure
defined in Terraform configuration in the [tectonic-cloud-infra] repo. [@pkgw] owns
the domain name and Azure subscription.

[tectonic-relay-service]: https://github.com/tectonic-typesetting/tectonic-relay-service
[tectonic-cloud-infra]: https://github.com/tectonic-typesetting/tectonic-cloud-infra
[@pkgw]: https://github.com/pkgw

Along with the above change, this release contains the following improvements:

- Add the [`tectonic -X dump`] V2 CLI command, which runs a partial document
  build and outputs a requested intermediate file. This can help integrate
  external tools into a Tectonic-based document processing workflow (#810,
  @pkgw)
- Add support for custom support file search directories with the `-Z
  search-path=<path>` [unstable option][sp] (#814, @ralismark)
- Fix the `watch` V2 CLI command on Windows (#828, @Sinofine)
- Fix repeated updates in the `watch` V2 CLI command (#807, @jeffa5)
- Fix an incorrect error message when running V2 CLI commands outside of a
  workspace (#813, @ralismark)
- Add a more helpful warning if an input produces empty output (#817,
  @ralismark)
- Prevent an incorrect warning when reading some kinds of EXIF metadata (#822,
  @korrat)
- Reject `-Z shell-escape=false`, which would be parsed as *enabling*
  shell-escape (#823, @ratmice)

[`tectonic -X dump`]: https://tectonic-typesetting.github.io/book/latest/v2cli/dump.html
[sp]: https://tectonic-typesetting.github.io/book/latest/v2cli/compile.html#unstable-options


# tectonic 0.7.1 (2021-07-04)

- Improve launching of `biber` by parsing the `.run.xml` file to find out which
  resource files are needed. This should hopefully allow Tectonic to process
  many more documents that use `biblatex` ([#796], [#804], [@pkgw]).
- Avoid misplaced newlines in warning output ([#803], [@ralismark]).
- Fix the build on Rust 1.46, which will be helpful for the conda-forge package.
  We really ought to define and monitor a Minimum Supported Rust Version (MSRV)
  for Tectonic, but we haven't set that up just yet ([#802], [@pkgw]).

>>>>>>> 997278c8
[#796]: https://github.com/tectonic-typesetting/tectonic/issues/796
[#802]: https://github.com/tectonic-typesetting/tectonic/pull/802
[#803]: https://github.com/tectonic-typesetting/tectonic/pull/803
[#804]: https://github.com/tectonic-typesetting/tectonic/pull/804
[@pkgw]: https://github.com/pkgw
[@ralismark]: https://github.com/ralismark


# tectonic 0.7.0 (2021-06-19)

This release of Tectonic, at long last, adds support for [biber] to enable full
use of [biblatex][biber]! Biber is a complex Perl program, so, unlike the other
Tectonic “engines,” we can’t practically embed it within the Tectonic program.
This means that document builds using biber will have lessened reproducibility
and portability, but it’s better to have that than to fail to build the document
at all.

[biber]: http://biblatex-biber.sourceforge.net/

Here's a sample document that should now get fully processed:

```tex
% adapted from https://tex.stackexchange.com/a/34136/135094:
\documentclass{article}
\usepackage[autostyle]{csquotes}
\usepackage[
    backend=biber,
    style=authoryear-icomp,
    sortlocale=de_DE,
    natbib=true,
    url=false,
    doi=true,
    eprint=false
]{biblatex}
\addbibresource{biblatex-examples.bib}

\usepackage[]{hyperref}
\hypersetup{
    colorlinks=true,
}

\begin{document}

Lorem ipsum dolor sit amet~\citep{kastenholz}. At vero eos et accusam et justo
duo dolores et ea rebum~\citet{sigfridsson}.

\printbibliography
\end{document}
```

Tectonic’s new support detects a need to run `biber` by checking for the
creation of a file whose name ends in `.bcf`, and executes the `biber` program
inside a temporary directory, slurping any files that it creates into Tectonic’s
virtualized I/O subsystem. We’ll probably need to add a few new “knobs” to allow
users to control how and when biber is run — please file an issue if you run
into any limitations!

Under the hood, the implementation includes the beginnings of a more generic
subsystem for including external tool programs in document builds. This may turn
out to be more generally useful going forward.


# tectonic 0.6.4 (2021-06-17)

- Yet another new release to try to fix the docs.rs build. I think this one may
  get it right.


# tectonic 0.6.3 (2021-06-17)

- Another attempt to fix the docs.rs build.
- Update Cargo dependencies while we're at it.


# tectonic 0.6.2 (2021-06-16)

- Attempt to fix the i686 Arch Linux package specification
- Attempt to fix the docs.rs build, hopefully. We might have to try a few
  different approaches here before we find one that works.


# tectonic 0.6.1 (2021-06-15)

- No code changes; the attempt to publish 0.6.0 to Crates.io failed spuriously,
  so we're retriggering the release automation.


# tectonic 0.6.0 (2021-06-15)

This release adds some helpful new utilities and internal cleanups, which
involve breaking API changes (see below).

- New V2 command `tectonic -X show user-cache-dir` to print out the
  location of the per-user cache directory. FAQ, answered! (@pkgw, #786)
- New V2 command `tectonic -X bundle search` to print out listings of files
  contained in the "bundle" of TeX support files. If run in a workspace
  containing a `Tectonic.toml` file, the workspace’s bundle is queried;
  otherwise, the default bundle is queried. (@pkgw, #786)
- New V2 command `tectonic -X bundle cat` to print out one of the support files,
  with the same general behavior as the `search` command. You could also use
  this to ensure that a particular file has been loaded into the local cache.
  (@pkgw, #786).
- Improved security model regarding the "shell-escape" feature, which has the
  potential to be abused by untrusted inputs. A new `--untrusted` argument to
  the V1 CLI and `tectonic -X build` disables the use of shell-escape, and any
  other known-insecure features, regardless of the presence of `-Z shell-escape`
  or any other options. Therefore, if you're writing a script that processes
  untrusted input, if you make sure to run `tectonic --untrusted ...` you can be
  confident that further command-line arguments can't undo your sandboxing.
  Furthermore, if the environment variable `$TECTONIC_UNTRUSTED_MODE` is set to
  a non-empty value, the effect is as if `--untrusted` had been provided.
  (@pkgw, #787)
- You know what ... get rid of the "beta" message in the V1 CLI.
- Fix SyncTeX output, we hope (e.g., #720, #744; @hulloanson, @pkgw, #762).
  Tectonic's SyncTeX files should now include correct, absolute filesystem paths
  when appropriate.
- Fix some broken low-level XeTeX built-ins, reported by @burrbull (@pkgw, #714,
  #783)

A few more more words on the security model: the terminology is a bit slippery
here since we of course never intend to deliver a product that has security
flaws. But features like shell-escape, while providing useful functionality, can
certainly be abused to do malicious things given a hostile input. The default UX
aims to be conservative about these features, but if a user wants to enable
them, we'll allow them -- in the same way that Rust/Cargo will compile and run
`build.rs` scripts that in principle could do just about anything on your
machine. Our main security distinction is therefore whether the input is trusted
by the user running Tectonic. The decision of whether to "trust" an input or not
is something that fundamentally has to be made at a level higher above Tectonic
itself. Therefore the goal of Tectonic in this area is to provide the user with
straightforward and effective tools to express that decision.

For developers, this release adds two new Cargo crates to the Tectonic
ecosystem: `tectonic_docmodel`, allowing manipulation of `Tectonic.toml` files
and their related data structures; and `tectonic_bundles`, allowing manipulation
of the Tectonic support file bundles. In both cases, third-party tools might
wish to use these formats without having to pull in all of the heavyweight
dependencies of the main `tectonic` crate. And in both cases, the separation has
led to many API improvements and cleanups that greatly improve the overall code
structure. These changes break the API of the `tectonic` crate by removing some
old modules and changing the particular traits and types used to implement these
systems. (@pkgw, #785, #786)


# tectonic 0.5.2 (2021-06-08)

- Update dependencies, including [`watchexec`]. We believe that this should fix
  the issues with the official Windows executables that have been reported
  ([#780], [#782], [@pkgw])

[`watchexec`]: https://github.com/watchexec/watchexec
[#780]: https://github.com/tectonic-typesetting/tectonic/issues/780
[#782]: https://github.com/tectonic-typesetting/tectonic/pull/782
[@pkgw]: https://github.com/pkgw


# tectonic 0.5.1 (2021-06-07)

**Note:** we have reports that the official 0.5.0 Windows executables don’t
work, or don’t always work ([#780]). This is under investigation but hasn’t been
addressed yet.

- No code changes to the main crate
- Update the Arch Linux specification files to comply better with guidelines
  ([#779], [@lmartinez-mirror])

[#779]: https://github.com/tectonic-typesetting/tectonic/pull/779
[@lmartinez-mirror]: https://github.com/lmartinez-mirror
[#780]: https://github.com/tectonic-typesetting/tectonic/issues/780


# tectonic 0.5.0 (2021-06-06)

This is an exciting release! After [literally years of requests][i38], Tectonic
now supports the TeX “shell escape” mechanism required by some packages like the
[minted] code highlighter ([#708]). This is chiefly thanks to [@ralismark] who
put in the work to deliver a solid implementation and track ongoing changes to
the Tectonic backend. Thank you, [@ralismark]!

[i38]: https://github.com/tectonic-typesetting/tectonic/issues/38
[minted]: https://ctan.org/pkg/minted
[#708]: https://github.com/tectonic-typesetting/tectonic/pull/708
[@ralismark]: https://github.com/ralismark

Shell-escape remains disabled by default because it is, frankly, a hack that
detracts from the reproducibility and portability of document builds. It also
has significant security implications — you should never process untrusted input
with shell-escape enabled. But in those cases where shell-escape is necessary,
you can activate it with an [unstable option] in the [“V1”] command-line
interface:

[unstable option]: https://tectonic-typesetting.github.io/book/latest/v2cli/compile.html#unstable-options
[“V1”]: https://tectonic-typesetting.github.io/book/latest/ref/v1cli.html

```
tectonic -Z shell-escape my-shell-escape-document.tex
```

In the [“V2”] model, you can activate shell-escape by adding the following line
to one or more `[output]` sections in your [`Tectonic.toml`] file:

[“V2”]: https://tectonic-typesetting.github.io/book/latest/ref/v2cli.html
[`Tectonic.toml`]: https://tectonic-typesetting.github.io/book/latest/ref/tectonic-toml.html

```toml
[output]
name = 'default'
type = 'pdf'
shell_escape = true  # <== add this
```

The other major change associated with this release is for developers. The
Tectonic implementation has now been split into a number of specialized [Rust
crates][crate], each focusing on a specific piece of the overall Tectonic
functionality. Besides helping clarify and organize the large amount of code
that goes into Tectonic, this will make it easier for developers to create
Tectonic-based tools that use part of the codebase without having to depend on
every piece of it.

[crate]: https://doc.rust-lang.org/book/ch07-01-packages-and-crates.html

This change was made possible by adopting a new release automation tool called
[Cranko] that project lead [@pkgw] created last summer. Cranko is based on a
novel [“just-in-time versioning”][jitv] release workflow and extensive use of
Azure Pipelines continuous integration and deployment services — together these
make it feasible to manage versioning and releases of the 20 different crates
that now live within the Tectonic [monorepo]. This may not sound like the most
exciting kind of code to write, but Cranko has made it possible to almost
entirely automate the Tectonic release processes in a way that’s been nothing
short of transformative.

[Cranko]: https://pkgw.github.io/cranko/
[@pkgw]: https://github.com/pkgw
[jitv]: https://pkgw.github.io/cranko/book/latest/jit-versioning/index.html
[monorepo]: https://en.wikipedia.org/wiki/Monorepo

This change comes with a bit of a downside, in that there have been a lot of API
breaks in the `tectonic` crate, as numerous internal APIs have been improved and
rationalized. If you only use the [`tectonic::driver`] module, changes should be
minimal, but lots of support systems have changed. It is likely that there will
be additional breaks in subsequent releases as a few remaining subsystems are
split out. The good news is that the APIs in the new sub-crates should be much
better designed and better documented than many of their former incarnations in
the main crate.

[`tectonic::driver`]: https://docs.rs/tectonic/*/tectonic/driver/index.html

There’s the usual collection of smaller improvements as well:

- If a document referenced a filename that corresponded to a directory that
  lived on the filesystem, you could get a hard-to-interpret error. Now,
  directories are ignored when looking for files.
  ([#754], [#759], [@pkgw])
- A floating-point precision issue was fixed that broke the reproducibility of
  builds on 32-bit versus 64-bit systems
  ([#749], [#758], [@pkgw])
- Fix potential undefined behavior in the `tectonic_xdv` crate reported by
  [@sslab-gatech]
  ([#752], [#753], [@pkgw])
- Add the ability to customize the preamble, postamble, and index files in
  V2 documents ([#745], [#746], [@jeffa5])
- Add a V2 `tectonic -X watch` command to auto-rebuild documents when their
  source files get updated ([#719], [#734], [@jeffa5])
- Add an `--open` option to `tectonic -X build` to open the document(s)
  after the build finishes ([#109], [#733], [@jeffa5])
- The usual updates to dependencies, build fixes, and documentation tweaks

[#109]: https://github.com/tectonic-typesetting/tectonic/issues/109
[#719]: https://github.com/tectonic-typesetting/tectonic/issues/719
[#745]: https://github.com/tectonic-typesetting/tectonic/issues/745
[#749]: https://github.com/tectonic-typesetting/tectonic/issues/749
[#752]: https://github.com/tectonic-typesetting/tectonic/issues/752
[#754]: https://github.com/tectonic-typesetting/tectonic/issues/754
[#733]: https://github.com/tectonic-typesetting/tectonic/pull/733
[#734]: https://github.com/tectonic-typesetting/tectonic/pull/734
[#746]: https://github.com/tectonic-typesetting/tectonic/pull/746
[#753]: https://github.com/tectonic-typesetting/tectonic/pull/753
[#758]: https://github.com/tectonic-typesetting/tectonic/pull/758
[#759]: https://github.com/tectonic-typesetting/tectonic/pull/759
[@sslab-gatech]: https://github.com/sslab-gatech
[@jeffa5]: https://github.com/jeffa5


# tectonic 0.4.1 (2021-01-03)

- Add support for aarch64-apple-darwin when building with vcpkg
- Prototype release automation infrastructure to update the new
  [tectonic-bin](https://aur.archlinux.org/packages/tectonic-bin/) AUR package.


# tectonic 0.4.0 (2020-12-28)

- Introduce a prototype new “V2” command line interface, accessible by running
  Tectonic with an initial `-X` argument: `tectonic -X new`. This interface is
  oriented around a new document model defined by a `Tectonic.toml` definition
  file. Documentation is under development in [the
  book](https://tectonic-typesetting.github.io/book/latest/). Eventually, this
  new interface will become the default, after a migration period. It is
  currently fairly basic, but will be fleshed out in the 0.4.x release series.
- Handle USV 0xFFFF in `print()` (#678, #682, @burrbull, @pkgw)
- Update the Arch Linux `makedepends` definitions (#691, @snowinmars)
- Update various Cargo dependencies.


# tectonic 0.3.3 (2020-11-16)

- When testing whether the engine needs rerunning, compare the new file to the
  entire old file, not just the part that was read by the engine. Should fix
  unnecessary reruns in some less-common cases. (#679, #681, @pkgw)


# tectonic 0.3.2 (2020-11-14)

- Slightly alter how some filenames are looked up. Before, if the TeX code
  requested a file whose name contained an extension, e.g. `foo.bar`, if no such
  file was available in the bundle we gave up immediately. Now we also check for
  `foo.bar.tex` and friends. This fixes the `lipsum` package in TeXLive 2020.0
  (#669, #680, @pkgw), and quite possibly some other miscellaneous packages as
  well.


# tectonic 0.3.1 (2020-11-02)

- Fix compilation on Windows/MSVC (`sys/time.h` is not available)
- Don't print an empty `error:` line in the CLI (#665, #670)


# tectonic 0.3.0 (2020-11-01)

The 0.3 series updates the core Tectonic engines to align with the code in
[TeXLive 2020.0][tl2020.0]. The default “bundle” of support files will soon be
updated to match TeXLive 2020.0 as well. Standard usages should work if you use
an older version of Tectonic with the new bundle, and vice versa, but we
recommend that you update your installations to the 0.3 promptly if you can.

[tl2020.0]: https://www.tug.org/texlive/

This release introduces a straightforward but **breaking change** to the API of
the `tectonic` Rust crate, documented below.

For context, Tectonic’s core TeX implementation is forked from the [XeTeX]
engine. Accumulated changes to XeTeX are periodically reviewed and imported into
Tectonic, a process that must be done manually because Tectonic’s modernized
developer and user experiences demand a huge amount of customization. (The
scripts to support the first stage of this process may be found in the
[tectonic-staging] repository.) It has been a while since the last
synchronization, but this release incorporates the new changes introduced
between the last update and the release of TeXLive 2020.0.

[XeTeX]: https://tug.org/xetex/
[tectonic-staging]: https://github.com/tectonic-typesetting/tectonic-staging

The changes for TeXLive 2020.0 include:

- New low-level primitives including `\filemoddate`, `\filedump`,
  `\uniformvariate`, `\elapsedtime`, and a few others.
- Tweaks to how font design sizes are mapped to TeX values
- New magic numbers used in PDF last x/y position accounting,
  instead of `cur_[hv]_offset`.
- Don't `print_raw_char` in `show_context` with `trick_buf`
- Back up `cur_cs` in `scan_keyword` and `compare_strings`.
- Handle `XETEX_MATH_GIVEN` in `scan_something_internal`
- If encountering an unexpandable primitive in `scan_something_internal`,
  try to deal with it. Ditto for `scan_int`.
- Do something different with active characters in `str_toks_cat`
- Rework how file names are scanned.
- Defend against undefined eTeX registers in `main_control`
- Some `uc_hyph` tweak deep in the linebreaking algorithm

There are also numerous changes in Tectonic’s included `xdvipdfmx`.

The implementation of the `\filemoddate` API required a **breaking change** to
the API of the `tectonic` Rust crate:

- We needed to add more data to the data structures of the `MemoryIo` provider.
  Migration should be pretty easy: instead of `files` containing a bunch of
  `Vec<u8>`s, it now contains a bunch of `MemoryFileInfo` structs that contain a
  `Vec<u8>` field named `data`. So you just need to add some `.data` field
  accessors to existing code. This API clearly needs some polish to allow
  greater stability going forward.

Other changes:

- Issue a warning if `xdvipdfmx` needs to translate a VF font to PK format,
  which is unimplemented in Tectonic (it relies on `mktexpk`) and so causes
  failures on certain documents that work with XeTeX.
- The Windows [vcpkg]-based build is temporarily disabled, as vcpkg currently has
  [a debilitating issue][vcpkg-issue] relating to SSL on Windows.
- There is a new `-Z continue-on-errors` unstable option that tells the engine
  to emulate the classic TeX style of plunging on ahead even in the face of
  severe errors. This is a nice example of the possibilities unlocked by the new
  `-Z` infrastructure introduced in 0.2!

[vcpkg]: https://github.com/microsoft/vcpkg
[vcpkg-issue]: https://github.com/tectonic-typesetting/tectonic/issues/668


# tectonic 0.2.0 (2020-10-21)

The 0.2 series finally adds "unstable" `-Z` flags! These allow you to configure
engine options that are relatively low-level. The hope is to eventually set
these kinds of things in a `Tectonic.toml` file, so their use is mildly
discouraged, and long-term availability is not guaranteed. But there are plenty
of times when such flags can be helpful. The currently supported options are:

- `-Z min-crossrefs=<num>` controls the `-min-crossrefs` option of standalone `bibtex`
- `-Z paper-size=<spec>` lets you control the output paper size, rather than
  hardcoding it to be US Letter.

Enormous thanks to @ralismark for finally implementing this! (#657) Now that the
infrastructure is in place, suggestions for additional flags are more than
welcome.


# tectonic 0.1.17 (2020-10-13)

- Fix source-based installation by updating to cbindgen 0.15, after later
  releases in the 0.14 series were yanked (@qtfkwk, #656)
- Fix unreachable code in the CID/Type0 code (@burrbull, @pkgw, #639, #646)
- Update the `cargo vcpkg` build process to use a newer version of `vcpkg`, fixing
  Windows builds when msys2.org is unreliable (@pkgw).


# tectonic 0.1.16 (2020-10-02)

- Add a "plain" backend for reporting status, used when the program is not
  attached to a TTY. It will print out reports with colorization. (#636,
  @ralismark)
- Start adding infrastructure to automate the creation of bindings from the
  C/C++ code to the Rust code, using `cbindgen`. (#643, @ralismark)
- Update the code-coverage infrastructure to gather coverage information
  from invocations of the CLI executable inside the test suite (@pkgw)
- Fully automated deployment should really actually totally work this time.


# tectonic 0.1.15 (2020-09-10)

- Building on the work done in 0.1.13, we now capture and report diagnostics
  nearly everywhere! Great work contributed by @ralismark (#635).
- Yet more revisions to the automated deployment system. Maybe *this* will be
  the time that it all works (@pkgw, #637).


# tectonic 0.1.14 (2020-09-08)

- No code changes from 0.1.13. Just trying to iron out some of the automated
  deployment systems. Is this the time that the Arch Linux auto-deployment
  finally works??


# tectonic 0.1.13 (2020-09-07)

It has once more been a long time since the last release. But this new release
features a move to a new release automation framework, [Cranko], which is
intended to promote a more aggressive release policy going forward. Cranko is
the result of a *lot* of careful thinking and design — resulting in a scheme
called [just-in-time versioning][jitv] — and it should offer a tractable and
low-friction framework for making releases even when there are many crates in
one repository.

[Cranko]: https://github.com/pkgw/cranko
[jitv]: https://pkgw.github.io/cranko/book/latest/jit-versioning/

User-facing improvements:

- Select core TeX warnings — notably, over/underfull boxes — are now surfaced as
  Tectonic warnings, and not just reported in the detailed log files! The
  infrastructure is now available to capture many more such warnings as needed.
  (#625; @ralismark, @pkgw)
- Fix a few algorithmic mistakes introduced in manual editing of the C code.
  Great catches by @burrbull! (#617, #624)
- Improve log formatting with backticks around filenames and human-friendly file
  sizes (#539; @as-f)
- Fix segfaults (!) upon errors (#579, #606; @fmgoncalves)
- Default bibtex's `min_crossrefs` to 2, not 0 (#534; @jneem)
- Help debug "lost characters" with their detailed hex codes (#600; @pkgw)

Developer-facing improvements:

- CI system has been completely revamped to use [Cranko] and route entirely
  through Azure Pipelines. Maintainability should be massively improved (@pkgw)
- Releases should now include pre-built binaries for a variety of architectures
  (@pkgw).
- Switched to `app_dirs2`, since `app_dirs` is unmaintained (#620; @kornelski)
- Enable reproducible-ish builds through `cargo vcpkg` (#593; @mcgoo)
- Update to the 0.9 series of the `rust-crypto` packages (#596; @pkgw)
- Attempt to fix automated Arch Linux build (#587; @thomaseizinger)
- Fix a memory leak (#536; @elliott-wen)
- The usual large number of dependency updates with DependaBot.


# 0.1.12 (2019 Dec 6)

It has been just more than a year since the last Tectonic release, mainly
because I (@pkgw)
[started a new job](https://newton.cx/~peter/2018/operation-innovation/) that
has massively restructured how I spend my time. But that is not to say that
things have been quiet for Tectonic! I count 81 pull requests merged since
0.1.11. (Ignoring automated ones issued by Dependabot.)

User-facing improvements:

- Thanks to @efx we now have the beginnings of
  [a Tectonic book](https://tectonic-typesetting.github.io/book/)! It is
  currently very sparse, but we hope to gradually flesh it out. The book is
  updated automatically upon merges to `master` and with tagged releases as
  well (if @pkgw wired up the infrastructure correctly). (#427, #444, #445,
  #447, #505; @efx @PHPirates @pkgw)
- Tectonic’s caching scheme is now much smarter, saving a local copy of the
  table-of-contents file associated with each online bundle. This means that
  Tectonic doesn’t need to hit the network at all if a new file is referenced
  that is not present in the bundle, and saves a large download if a new
  needed file *is* present in the bundle. (#431; @rekka)
- Performance has been improved by avoiding the computation of SHA256 hashes
  for read-only files. Since these files are known not to change, we don’t
  have to monitor their contents. (#453; @rekka)
- Warnings are only flagged if they occur on the final pass of the TeX engine,
  since sometimes ones that occur in the first pass get fixed by subsequent
  reruns. (#458; @rekka)

There have been a *ton* of developer-facing improvements:

- Tectonic is now built using the Rust 2018 edition! (#388; @Mrmaxmeier)
- @Mrmaxmeier built an amazing system to start doing
  [crater](https://github.com/rust-lang/crater)-like runs of Tectonic on the
  [arxiv.org](https://arxiv.org) corpus, yielding bug fixes across the
  codebase including issues with obscure PNG formats. (#401; @Mrmaxmeier)
- It is now possible to build various statically-linked versions of Tectonic.
  One way to accomplish this is to turn off the new `serialization` Cargo
  feature. This eliminates the use of Rust “procedural macros” in the build
  process which in turn allows Tectonic to be built on statically-linked
  platforms. (Note, however, that it is possible to build Tectonic for
  statically-linked platforms *with* the serialization feature by
  cross-compiling it from a dynamically-linked platform. This is the tactic
  used by the Tectonic CI build system.) @efx also
  [wrote instructions for how to accomplish a mostly-static build on macOS using vcpkg](https://tectonic-typesetting.github.io/book/latest/cookbook/vcpkg.html)
  as well as
  [how to do it on Linux/musl using Docker](https://github.com/tectonic-typesetting/tectonic/tree/master/dist/docker/x86_64-alpine-linux-musl)
  (#260, #261, #325, #425, #451; @efx, @malbarbo, @pkgw)
- Tectonic now distributes a continuous-deployment
  [AppImage](https://appimage.org/) build. (#283, #285; @pkgw, @probonopd,
  @xtaniguchimasaya)
- The size of the binary has decreased somewhat by using a smaller collection
  of compression libraries; avoiding the use of exceptions and RTTI in the
  compiled C++ code; avoiding the use of the `aho_corasick` crate; and making
  the `toml` crate optional. (#428, #439, #440, #491; @malbarbo)
- Tectonic now uses the
  [reqwest](https://docs.rs/reqwest/0.10.0-alpha.2/reqwest/) crate as its HTTP
  backend instead of direct use of [hyper](https://hyper.rs/). Reqwest offers
  a simpler interface and adds better support for things like HTTP proxies and
  cookie handling. These new features do increase the binary
  size somewhat. (#330, @spl)
- Tectonic can now be built on `x86_64-pc-windows-msvc` by using
  [vcpkg](https://github.com/microsoft/vcpkg) to discover dependent libraries.
  This can be activated by setting the new environment variable
  `TECTONIC_DEP_BACKEND=vcpkg` during the build process. (#420; @mcgoo)
- Potential issues with cross-compilation are fixed by properly respecting
  `CARGO_TARGET_*` environment variables rather than using `cfg!()` macros,
  which have the wrong values in the `build.rs` script. This support is
  provided by a new `tectonic_cfg_support` crate that may be of interest to
  other projects. (#477; @pkgw @ratmice)
- Tectonic now comes with beta-level fuzzing support using
  [cargo-fuzz](https://github.com/rust-fuzz/cargo-fuzz). It is hoped that
  eventually this infrastructure will help identify and close some truly
  obscure and gnarly bugs in the Tectonic language implementation. At present,
  the usefulness of the fuzzer is limited by memory leaks within multiple
  reruns of the Tectonic engine, although in the process of setting up the
  fuzzer several egregious leaks were fixed. (#315; @cyplo @pkgw)
- The Rust codebase is now formatted according to
  [rustfmt](https://github.com/rust-lang/rustfmt) and generates no
  [clippy](https://github.com/rust-lang/rust-clippy) complaints, and the CI
  system now checs for these. (#282, #336, #337, #338, #339, #340, #341, #342,
  #343, #344, #345, #346, #347, #348, #349, #352, #353; @pkgw @spl)
- A new `profile` feature allows building a debug version of the program
  suitable for profiling. (#511; @ratmice)
- The test suite now covers the bibtex tool. (#407; @Mrmaxmeier)
- The test suite also now covers the local cache and tar bundle code. (#441;
  @rekka)
- The CLI client now parses arguments using the `structopt` crate. (#465, #474;
  @efx @Mrmaxmeier)
- A new `DirBundle` bundle backend provides a simple way for the engine to
  access a bunch of files in a directory, although it is not yet wired up
  to the CLI interface in a convenient way. (#492; @malbarbo)
- The current date tracked by the TeX engine is now settable from the Rust
  level. (#486; @Mrmaxmeier).
- More cleanups and symbolification of the C/C++ code (#317, #327, #350, #398;
  @Mrmaxmeier @pkgw @spl)
- C++ compilation on certain versions of g++ was fixed (#265; @pkgw)
- Fix deprecation warnings from the `error_chain` crate (#351; @spl)
- Improvements to the Travis CI infrastructure, output clarity, and
  reliability. (#354, #360, #362, #394, #424, #443; @efx @rekka @spl)
- Attempts were made to increase the reliability of the Circle CI build, which
  uses QEMU to compile Tectonic for a big-endian architecture. Unfortunately
  it still just times out sometimes. (#290, #296; @pkgw)
- The deprecated `tempdir` crate has been replaced with `tempfile`. (#387;
  @ratmice)
- Usage of `app_dirs` directories is now encapsulated better. (#429, #432;
  @malbarbo @rekka)
- Bugs in reading unusual PDF files were fixed. (#396; @pkgw)
- A missing space in bibtex error messages is now back. (#485; @jneem)
- A memory corruption issue in the bibtex engine was fixed. (#493; @jneem)


# 0.1.11 (2018 Nov 5)

This release is mainly about the following change:

- The URL embedded in the code that points to the default bundle has been
  changed to point to the archive.org domain. Hopefully this will result in
  more reliable service — there have been problems with SSL certificate
  updates on purl.org in the past
  ([#253](https://github.com/tectonic-typesetting/tectonic/pull/253)).

Developer-facing improvements:

- The main crate now provides an all-in-one function,
  `tectonic::latex_to_pdf()`, that does what it says, using “sensible”
  defaults. Run a full TeX processing session, end-to-end, in a single
  function call!
  ([#252](https://github.com/tectonic-typesetting/tectonic/pull/252))
- In support of the previous change, the behavior of the Rust code was changed
  to use a static global
  [mutex](https://doc.rust-lang.org/std/sync/struct.Mutex.html) to serialize
  invocations of the C/C++ engine implementations, which currently include
  massive amounts of global state and thus cannot be run in a multithreaded
  fashion. The recommended approach used to be for users of the library to
  provide such a mutex themselves. [@pkgw](https://github.com/pkgw) was
  initially reluctant to include such a mutex at the crate level since he
  feared the possibility of weird surprising behavior … but the *real* weird
  surprising behavior is when you try to run the engine in a multithreaded
  program and it blows up on you!
- *Also* in support of the previous change, the framework for running the test
  suite has been revamped and improved. We can now run doctests that invoke
  the full engine, and the tests of the executable artifacts now activate a
  special debug mode that prevents accesses of the network and/or the calling
  user’s personal resource file cache.
- The usual work on tidying the C/C++ code, and also more work towards the
  planned HTML output mode. Activating the experimental “semantic pagination”
  mode now alters the engine behavior in two key ways: it disables the
  linebreaker and custom output routines. This breaks processing of all extant
  documents, but [@pkgw](https://github.com/pkgw) believes that these changes
  are important steps toward reliable generation of HTML output.
  ([#237](https://github.com/tectonic-typesetting/tectonic/pull/237),
  [#239](https://github.com/tectonic-typesetting/tectonic/pull/239),
  [#245](https://github.com/tectonic-typesetting/tectonic/pull/245),
  [#250](https://github.com/tectonic-typesetting/tectonic/pull/250))


# 0.1.10 (2018 Sep 28)

This release is mainly about upgrading a dependency related to SSL/TLS to
increase the range of systems on which Tectonic can be compiled.

User-facing improvements:

- Tectonic now correctly handles Unicode filenames — even ones containing
  emoji! — without crashing
  ([#165](https://github.com/tectonic-typesetting/tectonic/pull/165)).

Developer/packager-facing improvements:

- Tectonic now depends on the 0.3.x series of
  [hyper-native-tls](https://crates.io/crates/hyper-native-tls), which can
  build against the 1.1.x series of [OpenSSL](https://www.openssl.org/).


# 0.1.9 (2018 Sep 15)

User-facing improvements:

- Tectonic is now available on Windows!
  ([#210](https://github.com/tectonic-typesetting/tectonic/pull/210),
  [#231](https://github.com/tectonic-typesetting/tectonic/pull/231)). There
  are likely to be rough edges to both the developer and user experience, but
  the test suite passes and Windows is now included in the CI infrastructure.
  Big thanks to new contributor [@crlf0710](https://github.com/crlf0710) who
  really got the ball rolling on this important milestone.
- Fully offline operation is now much improved:
  - There is a new `--only-cached` (AKA `-C`) option that will avoid all
    Internet connections
    ([#203](https://github.com/tectonic-typesetting/tectonic/pull/203)). While
    Tectonic takes pains to avoid needing an Internet connection when compiling
    documents, there are still times when you can get more done by explicitly
    preventing it from even trying to talk to the network.
  - The `--bundle` and `--web-bundle` options finally work again. The switch
    to on-the-fly generation of format files broke them due to an internal
    implementation problem; this has now been fixed
    ([[#181](https://github.com/tectonic-typesetting/tectonic/pull/181)).
  - If you put a `file://` URL into your Tectonic configuration file as your
    default bundle, Tectonic will now load it correctly
    ([#211](https://github.com/tectonic-typesetting/tectonic/pull/211)).

Internal improvements:

- Tectonic now avoids panicking from Rust into C code, which is not supported
  behavior ([#91](https://github.com/tectonic-typesetting/tectonic/pull/91)).
  Thanks to [@rekka](https://github.com/rekka) for persistence in getting this
  one across the finish line.
- Tectonic now avoids crashing when trying to open empty filenames
  ([#212](https://github.com/tectonic-typesetting/tectonic/pull/212)).

Developer-facing improvements:

- Tectonic is now more up-front about the fact that it requires Harfbuzz
  version 1.4 or higher.
- Much of the code that drives compilation for the CLI tool has been moved
  into the Tectonic library and has been made (more) reusable
  ([#184](https://github.com/tectonic-typesetting/tectonic/pull/184)). Thanks
  to new contributor [@jneem](https://github.com/jneem) for doing this!


# 0.1.8 (2018 Jun 17)

This release contains a variety of bugfixes and features-in-development.

User-facing improvements:

- A prominent warning is now emitted when missing characters are encountered
  in a font. The hope is that this will help un-confuse users who include
  Unicode characters in their input files without loading a Unicode-capable
  font. Before this change, such characters would just not appear in the
  output document.
- Fix the implementation of the DVI “POP” operator, which was broken due to a
  typo. This should fix various corner-case failures to generate output.
- The `.toc` and `.snm` output files emitted by Beamer are now treated as
  intermediate files, and therefore not saved to disk by default (contributed
  by Norbert Pozar).
- Various hardcoded `bibtex` buffer sizes are increased, allowing larger
  bibliographies to be handled.
- Format files are now stored uncompressed. The compression did not save a ton
  of disk space, but it did slow down debug builds significantly (contributed
  by @Mrmaxmeier).
- The C code has been synchronized with XeTeX as of its Subversion
  revision 46289. The chief difference from before is the use of newer
  [Harfbuzz](https://www.freedesktop.org/wiki/Software/HarfBuzz/) features for
  rendering OpenType math fonts, which should substantially improve “Unicode
  math” output.

Work towards HTML output:

- The first steps have been taken! In particular, the engine now has an
  internal flag to enable output to a new “SPX” format instead of XDV. SPX
  stands for Semantically Paginated XDV — based on my (PKGW’s) research, to
  achieve the best HTML output, the engine will have to emit intermediate data
  that are incompatible with XDV. At the moment, SPX is the same as XDV except
  with different identifying bytes, but this will change as the work towards
  excellent HTML output continues. The command-line tool does **not** provide
  access to this output format yet, so this work is currently purely internal.
- In addition, there is a stub engine called `spx2html` that will translate
  SPX to HTML. At the moment it is a barely-functional proof-of-concept hook,
  and it is not exposed to users.
- A new internal crate, `tectonic_xdv`, is added. It can parse XDV and SPX
  files, and is used by the `spx2html` engine.

Test suite improvements:

- The test suite now supports reliable byte-for-byte validation of PDF output
  files, through the following improvements:
  - It is now possible for the engine to disable PDF compression (contributed
    by @Mrmaxmeier).
  - `xdvipdfmx` gained a mode to reproducibly generate the “unique tags”
    associated with fonts.
- The testing support code is now centralized in a single crate (contributed
  by @Mrmaxmeier).
- Continuous integration (CI) coverage now includes Linux and a big-endian
  platform.
- The CI coverage now includes code coverage monitoring.

Internal improvements:

- Much of the command-line rebuild code has been moved inside the `tectonic`
  crate so that it can be reused in a library context (contributed by @jneem).

Improvements to the C code. As usual, there has been a great deal of tidying
that aims to make the code more readable and hackable without altering the
semantics. Many such changes are omitted below.

- Tectonic’s synchronization with XeTeX is now tracked in version control
  formally, by referencing the
  [tectonic_staging](https://github.com/tectonic-typesetting/tectonic-staging)
  repository as a Git submodule. It is not actually necessary to check out
  this submodule to build Tectonic, however.
- The C code now requires, and takes advantage of, features in the
  [C11](https://en.wikipedia.org/wiki/C11_(C_standard_revision)) revision of
  the language standard.
- All remaining pieces of C code that needed porting to the Rust I/O backend
  have been ported or removed.
- Virtually all hardcoded strings in the string pool have been removed
  (contributed by @Mrmaxmeier).
- The C code has been split into a few more files. Some subsystems, like the
  “shipout” code, use a lot of global variables that have been made static
  thanks to the splitting.
- A big effort to clarify the pervasive and unintuitive `memory_word`
  structure.
- Effort to tidy the `line_break()` function and significantly increase its
  readability. This is in support of the goal of producing HTML output, for
  which I believe it is going to be necessary to essentially defuse this
  function.


# 0.1.7 (2017 Nov 15)

(Copy-pasted from [the relevant forum post](https://tectonic.newton.cx/t/announcing-tectonic-0-1-7/76)).

This is a fairly modest release — things have been very quiet lately as real
life and the day job have dominated my time.

The most visible change is that I just figured out how to fix
[issue #58](https://github.com/tectonic-typesetting/tectonic/issues/58) —
Tectonic would fail to parse certain PDF images if one tried to include them
in a document. There was a bit of a silly bug in the Rust I/O layer that was
not getting exposed except in fairly specialized circumstances. It’s squashed
now! So certain documents that used to fail to compile should work now.

There’s also been yet more nice work behind the scenes by some of our
indefatigable contributors:

- @Mrmaxmeier contributed a whole bunch of cleanups to the C code as well as
  fixes that should allow you to generate multiple PDFs inside a single
  process.
- Ronny Chevalier updated the compilation infrastructure to work in parallel
  and in the end contributed some features to Rust’s upstream [gcc] crate!

There have been intermittent problems lately with the SSL certificate to the
purl.org domain which we use to seed the default “bundle” of LaTeX files. It’s
working for me at the moment, so it’s not totally busted, but the problem
seems to have come and gone over the past few weeks. See
[this thread](https://tectonic.newton.cx/t/problems-caused-by-expired-ssl-certificate-for-purl-org/75/1)
for more information and a workaround.


# 0.1.6 (2017 Jul 9)

(Copy-pasted from
[the relevant forum post](https://tectonic.newton.cx/t/announcing-tectonic-0-1-6/45)).

The version increment may be small but the project has seen an enormous amount
of work since the previous release, thanks to an awesome group of new
contributors. Here are some of the highlights:

- Tectonic is now available for installation on Arch Linux as
  [an AUR package](https://aur.archlinux.org/packages/tectonic/) and on macOS
  as [a Homebrew formula](http://brewformulas.org/Tectonic), thanks to the
  hard work of Alexander Bauer, Alexander Regueiro, Jan Tojnar, Kevin Yap, and
  @ilovezfs.
- The web fetching is more robust and safer, using HTTPS by default
  ([#69](https://github.com/tectonic-typesetting/tectonic/pull/69), Ronny
  Chevalier) and more properly handling CDN redirections
  ([#114](https://github.com/tectonic-typesetting/tectonic/pull/114),
  @Mrmaxmeier)
- Input and output filenames with spaces and non-local paths are now handled
  much better all around
  ([#44](https://github.com/tectonic-typesetting/tectonic/pull/44), Alexander
  Bauer; [#89](https://github.com/tectonic-typesetting/tectonic/pull/89),
  Norbert Pozar;
  [#94](https://github.com/tectonic-typesetting/tectonic/pull/94), Peter
  Williams)
- SyncTeX output is now fully supported, activated with the new `--synctex`
  option ([#55](https://github.com/tectonic-typesetting/tectonic/pull/55),
  [#73](https://github.com/tectonic-typesetting/tectonic/pull/73), Norbert
  Pozar)
- The output files can be placed in a directory other than the input directory
  if the new `--outdir` or `-o` option is specified
  ([#104](https://github.com/tectonic-typesetting/tectonic/pull/104), Felix
  Döring)
- Tectonic will cleanly process TeX code provided on standard input if the
  input path argument is `-`
  ([#94](https://github.com/tectonic-typesetting/tectonic/pull/94), Peter
  Williams)
- Tectonic's first new primitive,
  [\TectonicCodaTokens](https://tectonic.newton.cx/t/engine-extension-tectoniccodatokens/16),
  has been added to allow
  [boilerplate-free document processing](https://tectonic.newton.cx/t/boilerplate-free-latex-documents/29)
  (Peter Williams).
- The API docs can be, and are, built on [docs.rs](https://docs.rs/tectonic)
  as of this release.

Furthermore, I've launched a
[Tectonic forum site](https://tectonic.newton.cx/) (running an instance of the
[Discourse.org](https://www.discourse.org/) software). This is a bit of an
experiment since the project is so young and there are of course other venues,
like [GitHub issues](https://github.com/tectonic-typesetting/tectonic/issues)
and the [TeX StackExchange](https://tex.stackexchange.com/), for having
relevant discussions. But, by launching the Discourse site, we gain a venue
for project news (like this announcement!), more open-ended technical
discussions, Tectonic-specific tips and tricks that may not fit the
StackExchange model, and a knowledge base of answers to the roadblocks that
are so common in the TeX/LaTeX ecosystem. We hope that the forums will become
a valuable complement to the other community areas that are already out there.

Here are some more improvements since the 0.1.5 release:

- Some early work has occurred to make it possible to build Tectonic on
  Android ([#105](https://github.com/tectonic-typesetting/tectonic/pull/105),
  Marco Barbosa)
- The project’s build infrastructure is now more efficient
  ([#60](https://github.com/tectonic-typesetting/tectonic/pull/60), Norbert
  Pozar; [#116](https://github.com/tectonic-typesetting/tectonic/pull/116),
  Ronny Chevalier)
- The style of the translated C code has been improved enormously thanks to
  both manual interventions and the use of the neat tool
  [Coccinelle](http://coccinelle.lip6.fr/), reducing warnings and increasing
  cleanliness and portability
  ([#66](https://github.com/tectonic-typesetting/tectonic/pull/66),
  [#76](https://github.com/tectonic-typesetting/tectonic/pull/76),
  [#83](https://github.com/tectonic-typesetting/tectonic/pull/83),
  [#92](https://github.com/tectonic-typesetting/tectonic/pull/92),
  [#107](https://github.com/tectonic-typesetting/tectonic/pull/107),
  [#112](https://github.com/tectonic-typesetting/tectonic/pull/112), Ronny
  Chevalier;
  [#105](https://github.com/tectonic-typesetting/tectonic/pull/105), Norbert
  Pozar; [#94](https://github.com/tectonic-typesetting/tectonic/pull/94),
  [#98](https://github.com/tectonic-typesetting/tectonic/pull/98), Peter
  Williams )
- The test suite now covers behaviors of the Tectonic command-line program
  itself ([#84](https://github.com/tectonic-typesetting/tectonic/pull/84),
  Alexander Bauer)
- We now correctly run `bibtex` when using the `amsrefs` package
  ([#48](https://github.com/tectonic-typesetting/tectonic/pull/48), Norbert
  Pozar)
- Tectonic will correctly try a wider variety of file extensions when trying
  to open resources
  ([#93](https://github.com/tectonic-typesetting/tectonic/pull/93), Marek
  Šuppa; [#100](https://github.com/tectonic-typesetting/tectonic/pull/100),
  Norbert Pozar)
- Cached bundle files are now made read-only
  ([#55](https://github.com/tectonic-typesetting/tectonic/pull/55), Alexander
  Bauer)
- We’ve fixed a subtle path handling issue that was harming generation of the
  standard LaTeX format
  ([#77](https://github.com/tectonic-typesetting/tectonic/pull/77), Norbert
  Pozar)
- Very large bibliographies are now better supported
  ([#87](https://github.com/tectonic-typesetting/tectonic/pull/87), Marek
  Šuppa)
- The UI now makes it clearer that network failures are not likely Tectonic’s
  fault ([#88](https://github.com/tectonic-typesetting/tectonic/pull/88),
  Marek Šuppa)
- It is now theoretically possible to load Omega font metrics files
  ([#97](https://github.com/tectonic-typesetting/tectonic/pull/97), Peter
  Williams)
- Output log files are now produced if `--keep-logs` is specified and an error
  occurs ([#103](https://github.com/tectonic-typesetting/tectonic/pull/103),
  Norbert Pozar)

There are a few known problems with this release:

- Tectonic doesn’t support HTTP proxies, and in some parts of the world you
  can’t access the [purl.org](https://purl.org/) website that Tectonic checks
  for its bundle. You can work around this by
  [creating a custom configuration file](https://tectonic.newton.cx/t/how-to-use-tectonic-if-you-can-t-access-purl-org/44).
- Tectonic doesn’t have a mechanism to invoke the
  [biber](http://biblatex-biber.sourceforge.net/) tool, so it cannot easily
  work for anyone that uses
  [biblatex](http://mirrors.rit.edu/CTAN/help/Catalogue/entries/biblatex.html).
  This is a common complaint so it would be great to see a workaround be
  devised
  ([relevant issue](https://github.com/tectonic-typesetting/tectonic/issues/35))!

Enormous thanks are in order to everyone who’s started contributing to the
project.


# Previous releases

Are not documented here. Consult the Git history.<|MERGE_RESOLUTION|>--- conflicted
+++ resolved
@@ -1,16 +1,4 @@
-<<<<<<< HEAD
-# tectonic 0.7.1 (2021-07-04)
-
-- Improve launching of `biber` by parsing the `.run.xml` file to find out which
-  resource files are needed. This should hopefully allow Tectonic to process
-  many more documents that use `biblatex` ([#796], [#804], [@pkgw]).
-- Avoid misplaced newlines in warning output ([#803], [@ralismark]).
-- Fix the build on Rust 1.46, which will be helpful for the conda-forge package.
-  We really ought to define and monitor a Minimum Supported Rust Version (MSRV)
-  for Tectonic, but we haven't set that up just yet ([#802], [@pkgw]).
-
-=======
-# rc: minor bump
+# tectonic 0.8.0 (2021-10-11)
 
 This release fixes a showstopping issue introduced by recent changes to the
 `archive.org` PURL ([persistent URL]) service. All users are advised to upgrade
@@ -87,7 +75,6 @@
   We really ought to define and monitor a Minimum Supported Rust Version (MSRV)
   for Tectonic, but we haven't set that up just yet ([#802], [@pkgw]).
 
->>>>>>> 997278c8
 [#796]: https://github.com/tectonic-typesetting/tectonic/issues/796
 [#802]: https://github.com/tectonic-typesetting/tectonic/pull/802
 [#803]: https://github.com/tectonic-typesetting/tectonic/pull/803
