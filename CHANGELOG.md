<<<<<<< HEAD
=======
# rc: minor bump

This release features a significant, but hopefully invisible, change: Tectonic’s
BibTeX engine has been partially translated from C to Rust ([#1032], [#1037],
[#1039], [@CraftSpider]). The intention is that the engine’s behavior should be
completely unchanged, and there are not plans to make any significant
alterations in the near future, but this effort demonstrates how Tectonic’s
legacy C/C++ code can be migrated to cleaner, safer, more maintainable Rust over
time.

There are also a few new features:

- Add a new `--target` option to `tectonic -X build` allowing you to
  specify which output to build ([#1043], [@xinslu]).
- Add a new unstable option, `-Z deterministic-mode`, that turns on some
  features that help create fully deterministic outputs ([#1036], [@Mrmaxmeier]).
  These settings aren’t desirable for day-to-day use, but they help create
  byte-for-byte reproducible outputs for automated testing. This option
  is part of further work by [@Mrmaxmeier] to bring the valuable
  [tectonic-on-arXiv] testing service back into regular operation.

As well as some developer improvements and bugfixes:

- Fix some corner-case bugs in the HTML output ([#1052], [@pkgw]).
- Update the vendored version of Harfbuzz to the latest upstream release,
  version 7.3.0 ([#1042], [@pkgw]).

Thanks to our new contributor [@xinslu] and everyone else contributing to this
release!

[#1032]: https://github.com/tectonic-typesetting/tectonic/pull/1032
[#1036]: https://github.com/tectonic-typesetting/tectonic/pull/1036
[#1037]: https://github.com/tectonic-typesetting/tectonic/pull/1037
[#1039]: https://github.com/tectonic-typesetting/tectonic/pull/1039
[#1042]: https://github.com/tectonic-typesetting/tectonic/pull/1042
[#1043]: https://github.com/tectonic-typesetting/tectonic/pull/1043
[#1052]: https://github.com/tectonic-typesetting/tectonic/pull/1052
[@CraftSpider]: https://github.com/CraftSpider
[@Mrmaxmeier]: https://github.com/Mrmaxmeier
[@pkgw]: https://github.com/pkgw
[@xinslu]: https://github.com/xinslu
[tectonic-on-arXiv]: https://github.com/Mrmaxmeier/tectonic-on-arXiv


>>>>>>> aba764e7
# tectonic 0.13.1 (2023-05-22)

- Fix a bug introduced in the previous release where custom commands in the
  `tectonic -X watch` mode broke (reported by [@LudvigHz] in [#1040], fixed by
  [@CraftSpider] in [#1041]).
- Update the version of the vendored Harfbuzz library to the latest, 7.3.0
  ([@pkgw], [#1042]), and a general update of Cargo dependencies

Big thanks to [@LudvigHz] and [@CraftSpider] for the prompt report and solution!

[#1040]: https://github.com/tectonic-typesetting/tectonic/issues/1040
[#1041]: https://github.com/tectonic-typesetting/tectonic/pull/1041
[#1042]: https://github.com/tectonic-typesetting/tectonic/pull/1042
[@LudvigHz]: https://github.com/LudvigHz
[@CraftSpider]: https://github.com/CraftSpider
[@pkgw]: https://github.com/pkgw



# tectonic 0.13.0 (2023-05-18)

This release of Tectonic adds some quality-of-life features and improves the
project's technical infrastructure in several important ways.

- Add a new V2 command [`tectonic -X init`] that is to [`tectonic -X new`] in the
  same way that `cargo init` and `cargo new` are related ([#983], [@caiogeraldes]).
  It initializes a new document in the current directory, rather than creating a
  new directory.
- Setting the [`shell-escape-cwd`] unstable option now implies activation of the
  shell-escape feature (reported by [@mskblackbelt] in [#933], fixed by [@pkgw] in
  [#966]).

[`tectonic -X init`]: https://tectonic-typesetting.github.io/book/latest/v2cli/init.html
[`tectonic -X new`]: https://tectonic-typesetting.github.io/book/latest/v2cli/new.html
[`shell-escape-cwd`]: https://tectonic-typesetting.github.io/book/latest/v2cli/compile.html#unstable-options
[#983]: https://github.com/tectonic-typesetting/tectonic/pull/983
[#966]: https://github.com/tectonic-typesetting/tectonic/pull/966
[#933]: https://github.com/tectonic-typesetting/tectonic/issues/933
[@caiogeraldes]: https://github.com/caiogeraldes
[@pkgw]: https://github.com/pkgw
[@mskblackbelt]: https://github.com/mskblackbelt

On the infrastructure side:

- Update many developer dependencies to newer versions ([#1033], [#1038],
  [@CraftSpider]). Namely, `md-5` and `sha2` are now at 0.10, `open` is at 4.0,
  `quick-xml` is at 0.28, `toml` is at 0.7, `watchexec` is at 2.3, and `zip` is
  at 0.6. In the test suite, `hyper` is brought up to 0.14. Many thanks to
  [@CraftSpider] for taking on this arduous task!
- Builds on Windows using [`cargo-vcpkg`] to manage [vcpkg]-based dependencies
  now default to a custom target triplet named `x64-windows-static-release` that
  only builds release executables, significantly speeding up builds ([#961],
  [@pkgw]). You may need to set an environment variable `VCPKGRS_TRIPLET` to
  this value to satisfy the `cargo-vcpkg` build system.
- Internally, there were massive updates to the `spx2html` engine to improve
  Tectonic's still-experimental support for HTML output ([#1016], [@pkgw]). This
  support is still not exposed usefully in the main Tectonic program, however.
  The current work is in support of the prototype [Tectonopedia] project. Note
  that these changes break the current version of the [tt-weave] program, which
  will need updates to fix up its behavior.
- There were also many internal code tweaks to satisy the latest versions of
  [`cargo clippy`].

[`cargo-vcpkg`]: https://crates.io/crates/cargo-vcpkg
[vcpkg]: https://vcpkg.io/
[Tectonopedia]: https://github.com/tectonic-typesetting/tectonopedia
[`cargo clippy`]: https://github.com/rust-lang/rust-clippy
[tt-weave]: https://github.com/tectonic-typesetting/tt-weave
[#961]: https://github.com/tectonic-typesetting/tectonic/pull/961
[#1016]: https://github.com/tectonic-typesetting/tectonic/pull/1016
[#1033]: https://github.com/tectonic-typesetting/tectonic/pull/1033
[#1038]: https://github.com/tectonic-typesetting/tectonic/pull/1038
[@CraftSpider]: https://github.com/CraftSpider

Thank you to our new contributors [@caiogeraldes] and [@CraftSpider]! You will
also note that this release marks Tectonic’s 1000th pull-request-or-issue on
GitHub. Here’s looking to the next thousand!


# tectonic 0.12.0 (2022-10-27)

This release has only a few code updates:

- Partial support for the `dvipdfmx:config` special has been added (#953,
  @vlasakm). This should fix some aspects of PDF generation, including named
  anchors created by `hyperref`. Other fixes might help with the `attachfile`
  package, although that is awaiting further confirmation.
- A dumb crash was fixed when attempting to create HTML output with an input
  that has not been set up for the Tectonic HTML compilation framework (#955,
  @pkgw). Note, however, that generic documents will still fail to build in HTML
  mode. The program just won't crash now. As of this release, the *only* example
  of working HTML output from Tectonic is the [tt-weave] system (see below).

More noteworthy are several non-code improvements!

- A preliminary official build for the Apple Metal platform
  (`aarch64-apple-darwin`) is now available (#959, @pkgw). Due to lack of
  support in the continuous integration system we can't test the build
  thoroughly, but it appears to work.
- @KaranAhlawat contributed a [how-to guide for using Tectonic in Emacs AucTeX][auctex].
- @mnrvwl has done a fantastic job reviewing our GitHub issues, gathering more
  information when needed, and closing out ones that have been solved.
- @pkgw has published *[XeTeX: A Pseudoprogram][xap]*, a digital book that
  derives from Knuth's *[TeX: The Program][ttp]*. This book is generated from
  the reference XeTeX code underlaying Tectonic’s typesetting using a new
  processor called [tt-weave]. See [the book’s preface][xap] for more
  information.

Thank you to all of our contributors!

[auctex]: https://tectonic-typesetting.github.io/book/latest/howto/auctex-setup/
[tt-weave]: https://github.com/tectonic-typesetting/tt-weave/
[xap]: https://stacks.fullyjustified.net/xap/2022.0/
[ttp]: https://www.worldcat.org/title/876762639


# tectonic 0.11.0 (2022-10-04)

- Many updates to the experimental, unstable `spx2html` engine for creating HTML
  output (#941, @pkgw). They will not be documented here because there are a lot
  and the aforementioned experimental-ness and instability. This work is in
  service of the [tt-weave] demo, which is almost ready for a preliminary
  release.
- Add a tweak to the Harfbuzz build script that should hopefully fix builds on
  macOS against old SDKs, as seen in conda-forge (#944, @pkgw).

[tt-weave]: https://github.com/pkgw/tt-weave/


# tectonic 0.10.0 (2022-10-03)

This release updates Tectonic to support TeXLive 2022.0! There are not many code
changes in the engines, so the primary user-visible changes will stem from the
many package updates incorporated into the new TeXLive 2022.0 bundle. To switch
a preexisting Tectonic document to use the new bundle, update the `doc.bundle`
field in `Tectonic.toml` to
`https://data1.fullyjustified.net/tlextras-2022.0r0.tar`. Newly-created
documents will use this bundle (or subsequent updates) by default.

This release also adds a new “drop-in” installation method. This adds a way to
quickly install Tectonic in the popular `curl`/`sh` style. On a Unix-like
operating system, run:

```sh
curl --proto '=https' --tlsv1.2 -fsSL https://drop-sh.fullyjustified.net |sh
```

... to drop a system-appropriate `tectonic` binary in the current working directory.
On Windows, run the following in a PowerShell terminal:

```ps1
[System.Net.ServicePointManager]::SecurityProtocol = [System.Net.ServicePointManager]::SecurityProtocol -bor 3072
iex ((New-Object System.Net.WebClient).DownloadString('https://drop-ps1.fullyjustified.net'))
```

Other changes:

- Make it so that running `tectonic -Zhelp` works (#929, @pkgw). Before it would
  error out because the argument parser wanted an input filename.
- Fix `-Z continue-on-errors` (#917, @vlasakm). This was broken in an earlier
  refactoring.
- Add a `-Z shell-escape-cwd=<dir>` unstable option (#909, @0x00002a). This can
  work around issues in Tectonic's handing of shell-escape processing, which is
  very conservative about defaulting to launching programs in a limited
  environment. In particular, if you set the directory to the document source
  directory, commands like `\inputminted` can work.
- It is possible for one `.tex` file to generate multiple `.aux` files. Even if
  more than one of those files should have triggered its own `bibtex` run,
  Tectonic only ran `bibtex` once. This is now fixed (#906, #907, @Starrah).
- Give some more context in the error message if an external (shell-escape) tool
  tries to open a file that's missing (#899, @matz-e).

The known issue relating to OpenSSL 3 is believed to still be relevant:

- The generic prebuilt Tectonic binaries for Linux are built for the version 1.1
  series of OpenSSL. The latest Ubuntu release, 22.04 (Jammy Jellyfish), now
  targets OpenSSL 3, with no compatibility fallback, which means that the
  prebuilt binaries won’t run. To run Tectonic on these systems, compile it
  yourself, use the “semistatic” MUSL Linux builds, or install a package built
  specifically for this OS. To be clear, there are no actual issues with OpenSSL
  3 compatibility — we just need to provide an alternative set of builds. See
  #892 for updates.

Thank you to everyone who contributed to this release!


# tectonic 0.9.0 (2022-04-27)

This release updates Tectonic to correspond with TeXLive 2021.3, jumping
forward from the previous sync point of TeXLive 2020.0.

- The primary user-visible changes will stem from the many package updates
  incorporated into the new TeXLive 2021.3 bundle. We don't actually have a
  listing of all of the updates, but they are numerous. To switch a preexisting
  Tectonic document to use the new bundle, update the `doc.bundle` field in
  `Tectonic.toml` to `https://data1.fullyjustified.net/tlextras-2021.3r1.tar`.
  Newly-created documents will use this bundle (or subsequent updates) by
  default.
- The XeTeX engine has mostly low-level updates, but there was a significant
  rework of OpenType math kerning and sub/super-scripting. There is a new
  `\tracingstacklevels` integer parameter. See [the changelog for the
  `tectonic_engine_xetex` Rust crate][excl] for more details.
- The xdvipdfmx engine has numerous updates including improvements for Japanese
  font fallbacks. See [the changelog for the `tectonic_engine_xdvipdfmx` Rust
  crate][edcl] for more details.

[excl]: https://github.com/tectonic-typesetting/tectonic/releases/tag/tectonic_engine_xetex%400.3.0
[edcl]: https://github.com/tectonic-typesetting/tectonic/releases/tag/tectonic_engine_xdvipdfmx%400.2.0

Separately, the “GitHub Discussions” feature for the Tectonic repository has
been activated:

### <https://github.com/tectonic-typesetting/tectonic/discussions>

@pkgw has found himself unable to pay proper attention to the
`tectonic.newton.cx` Discourse service, which has been fairly moribund. The
intention is to sunset it.

We have one known issue worth highlighting:

- The generic prebuilt Tectonic binaries for Linux are built for the version 1.1
  series of OpenSSL. The latest Ubuntu release, 22.04 (Jammy Jellyfish), now
  targets OpenSSL 3, with no compatibility fallback, which means that the
  prebuilt binaries won’t run. To run Tectonic on these systems, compile it
  yourself, use the “semistatic” MUSL Linux builds, or install a package built
  specifically for this OS. To be clear, there are no actual issues with OpenSSL
  3 compatibility — we just need to provide an alternative set of builds. See
  #892 for updates.

Other improvements include:

- Some TeX packages attempt to read input from external processed using a “pipe”
  syntax. This capability is not currently implemented in Tectonic. Such uses
  now trigger a warning (#859, #888, @pkgw).
- The location of the Tectonic cache is now customizable by setting the
  `TECTONIC_CACHE_DIR` environment variable (#884, @wischi-chr). People are
  encouraged to use the default whenever possible, but flexibility here can be
  useful in some circumstances.
- Document the V2 `-X` flag better in the documentation and CLI output (#877,
  @clbarnes).
- Some memory leaks during failed builds have been plugged as part of an ongoing
  (albeit slow) effort to get it so that Tectonic can be used with modern input
  fuzzing tools (@pkgw).
- Allow basic `\openin` of un-closed `\openout` files to succeed (#882, @pkgw).
  This should get `hyperxmp` working (#862).


# tectonic 0.8.2 (2022-03-02)

No code changes here. This release uses the newly-released version 0.1.4 of the
[pinot] font parsing crate, which includes what were previously
Tectonic-specific extensions (#870, @pkgw). The "patching" build feature that we
were using turned out to break `cargo install tectonic`. Thanks to [@dfrg] for
prompt follow-up!

[pinot]: https://crates.io/crates/pinot
[@dfrg]: https://github.com/dfrg


# tectonic 0.8.1 (2022-02-28)

- The most important change in this release is a fix for issue [#844], wherein
  due to an implementation oversight Tectonic could obliterate `biber` input
  files whose locations were given as absolute paths ([#868], @pkgw). This
  should now be solved.
- This release also includes improved (i.e., "not broken") handling of `biber`
  inputs in subdirectories ([#843], [#845], @KevoSoftworks)
- A long-standing issue where outputs could vary slightly from one platform to
  the next, depending on system-dependent floating-point rounding with PNG images,
  was fixed ([#847], @pkgw).

There are also two big under-the-hood changes that won't make a noticeable difference
for now, but lay the groundwork for future work:

- The internal parameters and definitions of the Tectonic/XeTeX engine are now
  introspectable thanks to a new crate, [`tectonic_xetex_format`][xf]. This
  crate is now used to emit the C/C++ headers used to compile the engine. It is
  also able to introspect the "format files" that store engine state, adding the
  capability to answer questions such as "What are the definitions of all of the
  control strings defined by this format?" This should enable some *really*
  interesting supporting tools in the future!
- *Very* preliminary support for native HTML output has been added ([#865],
  @pkgw). This support isn't yet generally useful since it's undocumented and
  requires a suite of support files that's still being developed, but
  prototyping indicates that the generated output has promise for very
  high-quality mathematical rendering. The new [`tectonic_engine_spx2html`][s2h]
  crate provides the main new implementation. Hopefully there will be more to
  report soon!

[#843]: https://github.com/tectonic-typesetting/tectonic/issues/843
[#844]: https://github.com/tectonic-typesetting/tectonic/issues/844
[#845]: https://github.com/tectonic-typesetting/tectonic/pull/845
[#847]: https://github.com/tectonic-typesetting/tectonic/pull/847
[#865]: https://github.com/tectonic-typesetting/tectonic/pull/865
[#868]: https://github.com/tectonic-typesetting/tectonic/pull/868
[s2h]: https://crates.io/crates/tectonic_engine_spx2html
[xf]: https://crates.io/crates/tectonic_xetex_format

This release also includes the usual updates to internal dependencies, build and
testing infrastructure, and so on.


# tectonic 0.8.0 (2021-10-11)

This release fixes a showstopping issue introduced by recent changes to the
`archive.org` PURL ([persistent URL]) service. All users are advised to upgrade
immediately, although it is possible to continue using older releases in some
limited circumstances.

[persistent URL]: https://purl.prod.archive.org/help

By default, Tectonic downloads (La)TeX resource files from the internet as
needed. Before this release, Tectonic would query a PURL in order to know where
to locate the most recent “bundle” of resource files. On Wednesday,
`archive.org` updated the implementation of its service in a way that interacted
catastrophically with the way that Tectonic processes URL redirections. The
result was that Tectonic became unable to download any of its resource files,
breaking essential functionality. Thanks to [@rikhuijzer] for providing early
reporting and diagnosis of the problem.

[@rikhuijzer]: https://github.com/rikhuijzer

This release fixes the redirection functionality ([#832], [@pkgw]), but more
importantly it switches from querying `archive.org` to using a new dedicated
webservice hosted on the domain `fullyjustified.net` ([#833], [@pkgw]). The
motivation for this switch is that besides this particular incident,
`archive.org` has had low-level reliability problems in the past, and more
important, it is blocked in China, preventing a potentially large userbase from
trying Tectonic.

[#832]: https://github.com/tectonic-typesetting/tectonic/pull/832
[#833]: https://github.com/tectonic-typesetting/tectonic/pull/833

The new URL that is queried is:

https://relay.fullyjustified.net/default_bundle.tar

The redirection is implemented with a simple nginx server defined in the new
[tectonic-relay-service] repo and hosted on Microsoft Azure cloud infrastructure
defined in Terraform configuration in the [tectonic-cloud-infra] repo. [@pkgw] owns
the domain name and Azure subscription.

[tectonic-relay-service]: https://github.com/tectonic-typesetting/tectonic-relay-service
[tectonic-cloud-infra]: https://github.com/tectonic-typesetting/tectonic-cloud-infra
[@pkgw]: https://github.com/pkgw

Along with the above change, this release contains the following improvements:

- Add the [`tectonic -X dump`] V2 CLI command, which runs a partial document
  build and outputs a requested intermediate file. This can help integrate
  external tools into a Tectonic-based document processing workflow (#810,
  @pkgw)
- Add support for custom support file search directories with the `-Z
  search-path=<path>` [unstable option][sp] (#814, @ralismark)
- Fix the `watch` V2 CLI command on Windows (#828, @Sinofine)
- Fix repeated updates in the `watch` V2 CLI command (#807, @jeffa5)
- Fix an incorrect error message when running V2 CLI commands outside of a
  workspace (#813, @ralismark)
- Add a more helpful warning if an input produces empty output (#817,
  @ralismark)
- Prevent an incorrect warning when reading some kinds of EXIF metadata (#822,
  @korrat)
- Reject `-Z shell-escape=false`, which would be parsed as *enabling*
  shell-escape (#823, @ratmice)

[`tectonic -X dump`]: https://tectonic-typesetting.github.io/book/latest/v2cli/dump.html
[sp]: https://tectonic-typesetting.github.io/book/latest/v2cli/compile.html#unstable-options


# tectonic 0.7.1 (2021-07-04)

- Improve launching of `biber` by parsing the `.run.xml` file to find out which
  resource files are needed. This should hopefully allow Tectonic to process
  many more documents that use `biblatex` ([#796], [#804], [@pkgw]).
- Avoid misplaced newlines in warning output ([#803], [@ralismark]).
- Fix the build on Rust 1.46, which will be helpful for the conda-forge package.
  We really ought to define and monitor a Minimum Supported Rust Version (MSRV)
  for Tectonic, but we haven't set that up just yet ([#802], [@pkgw]).

[#796]: https://github.com/tectonic-typesetting/tectonic/issues/796
[#802]: https://github.com/tectonic-typesetting/tectonic/pull/802
[#803]: https://github.com/tectonic-typesetting/tectonic/pull/803
[#804]: https://github.com/tectonic-typesetting/tectonic/pull/804
[@pkgw]: https://github.com/pkgw
[@ralismark]: https://github.com/ralismark


# tectonic 0.7.0 (2021-06-19)

This release of Tectonic, at long last, adds support for [biber] to enable full
use of [biblatex][biber]! Biber is a complex Perl program, so, unlike the other
Tectonic “engines,” we can’t practically embed it within the Tectonic program.
This means that document builds using biber will have lessened reproducibility
and portability, but it’s better to have that than to fail to build the document
at all.

[biber]: http://biblatex-biber.sourceforge.net/

Here's a sample document that should now get fully processed:

```tex
% adapted from https://tex.stackexchange.com/a/34136/135094:
\documentclass{article}
\usepackage[autostyle]{csquotes}
\usepackage[
    backend=biber,
    style=authoryear-icomp,
    sortlocale=de_DE,
    natbib=true,
    url=false,
    doi=true,
    eprint=false
]{biblatex}
\addbibresource{biblatex-examples.bib}

\usepackage[]{hyperref}
\hypersetup{
    colorlinks=true,
}

\begin{document}

Lorem ipsum dolor sit amet~\citep{kastenholz}. At vero eos et accusam et justo
duo dolores et ea rebum~\citet{sigfridsson}.

\printbibliography
\end{document}
```

Tectonic’s new support detects a need to run `biber` by checking for the
creation of a file whose name ends in `.bcf`, and executes the `biber` program
inside a temporary directory, slurping any files that it creates into Tectonic’s
virtualized I/O subsystem. We’ll probably need to add a few new “knobs” to allow
users to control how and when biber is run — please file an issue if you run
into any limitations!

Under the hood, the implementation includes the beginnings of a more generic
subsystem for including external tool programs in document builds. This may turn
out to be more generally useful going forward.


# tectonic 0.6.4 (2021-06-17)

- Yet another new release to try to fix the docs.rs build. I think this one may
  get it right.


# tectonic 0.6.3 (2021-06-17)

- Another attempt to fix the docs.rs build.
- Update Cargo dependencies while we're at it.


# tectonic 0.6.2 (2021-06-16)

- Attempt to fix the i686 Arch Linux package specification
- Attempt to fix the docs.rs build, hopefully. We might have to try a few
  different approaches here before we find one that works.


# tectonic 0.6.1 (2021-06-15)

- No code changes; the attempt to publish 0.6.0 to Crates.io failed spuriously,
  so we're retriggering the release automation.


# tectonic 0.6.0 (2021-06-15)

This release adds some helpful new utilities and internal cleanups, which
involve breaking API changes (see below).

- New V2 command `tectonic -X show user-cache-dir` to print out the
  location of the per-user cache directory. FAQ, answered! (@pkgw, #786)
- New V2 command `tectonic -X bundle search` to print out listings of files
  contained in the "bundle" of TeX support files. If run in a workspace
  containing a `Tectonic.toml` file, the workspace’s bundle is queried;
  otherwise, the default bundle is queried. (@pkgw, #786)
- New V2 command `tectonic -X bundle cat` to print out one of the support files,
  with the same general behavior as the `search` command. You could also use
  this to ensure that a particular file has been loaded into the local cache.
  (@pkgw, #786).
- Improved security model regarding the "shell-escape" feature, which has the
  potential to be abused by untrusted inputs. A new `--untrusted` argument to
  the V1 CLI and `tectonic -X build` disables the use of shell-escape, and any
  other known-insecure features, regardless of the presence of `-Z shell-escape`
  or any other options. Therefore, if you're writing a script that processes
  untrusted input, if you make sure to run `tectonic --untrusted ...` you can be
  confident that further command-line arguments can't undo your sandboxing.
  Furthermore, if the environment variable `$TECTONIC_UNTRUSTED_MODE` is set to
  a non-empty value, the effect is as if `--untrusted` had been provided.
  (@pkgw, #787)
- You know what ... get rid of the "beta" message in the V1 CLI.
- Fix SyncTeX output, we hope (e.g., #720, #744; @hulloanson, @pkgw, #762).
  Tectonic's SyncTeX files should now include correct, absolute filesystem paths
  when appropriate.
- Fix some broken low-level XeTeX built-ins, reported by @burrbull (@pkgw, #714,
  #783)

A few more more words on the security model: the terminology is a bit slippery
here since we of course never intend to deliver a product that has security
flaws. But features like shell-escape, while providing useful functionality, can
certainly be abused to do malicious things given a hostile input. The default UX
aims to be conservative about these features, but if a user wants to enable
them, we'll allow them -- in the same way that Rust/Cargo will compile and run
`build.rs` scripts that in principle could do just about anything on your
machine. Our main security distinction is therefore whether the input is trusted
by the user running Tectonic. The decision of whether to "trust" an input or not
is something that fundamentally has to be made at a level higher above Tectonic
itself. Therefore the goal of Tectonic in this area is to provide the user with
straightforward and effective tools to express that decision.

For developers, this release adds two new Cargo crates to the Tectonic
ecosystem: `tectonic_docmodel`, allowing manipulation of `Tectonic.toml` files
and their related data structures; and `tectonic_bundles`, allowing manipulation
of the Tectonic support file bundles. In both cases, third-party tools might
wish to use these formats without having to pull in all of the heavyweight
dependencies of the main `tectonic` crate. And in both cases, the separation has
led to many API improvements and cleanups that greatly improve the overall code
structure. These changes break the API of the `tectonic` crate by removing some
old modules and changing the particular traits and types used to implement these
systems. (@pkgw, #785, #786)


# tectonic 0.5.2 (2021-06-08)

- Update dependencies, including [`watchexec`]. We believe that this should fix
  the issues with the official Windows executables that have been reported
  ([#780], [#782], [@pkgw])

[`watchexec`]: https://github.com/watchexec/watchexec
[#780]: https://github.com/tectonic-typesetting/tectonic/issues/780
[#782]: https://github.com/tectonic-typesetting/tectonic/pull/782
[@pkgw]: https://github.com/pkgw


# tectonic 0.5.1 (2021-06-07)

**Note:** we have reports that the official 0.5.0 Windows executables don’t
work, or don’t always work ([#780]). This is under investigation but hasn’t been
addressed yet.

- No code changes to the main crate
- Update the Arch Linux specification files to comply better with guidelines
  ([#779], [@lmartinez-mirror])

[#779]: https://github.com/tectonic-typesetting/tectonic/pull/779
[@lmartinez-mirror]: https://github.com/lmartinez-mirror
[#780]: https://github.com/tectonic-typesetting/tectonic/issues/780


# tectonic 0.5.0 (2021-06-06)

This is an exciting release! After [literally years of requests][i38], Tectonic
now supports the TeX “shell escape” mechanism required by some packages like the
[minted] code highlighter ([#708]). This is chiefly thanks to [@ralismark] who
put in the work to deliver a solid implementation and track ongoing changes to
the Tectonic backend. Thank you, [@ralismark]!

[i38]: https://github.com/tectonic-typesetting/tectonic/issues/38
[minted]: https://ctan.org/pkg/minted
[#708]: https://github.com/tectonic-typesetting/tectonic/pull/708
[@ralismark]: https://github.com/ralismark

Shell-escape remains disabled by default because it is, frankly, a hack that
detracts from the reproducibility and portability of document builds. It also
has significant security implications — you should never process untrusted input
with shell-escape enabled. But in those cases where shell-escape is necessary,
you can activate it with an [unstable option] in the [“V1”] command-line
interface:

[unstable option]: https://tectonic-typesetting.github.io/book/latest/v2cli/compile.html#unstable-options
[“V1”]: https://tectonic-typesetting.github.io/book/latest/ref/v1cli.html

```
tectonic -Z shell-escape my-shell-escape-document.tex
```

In the [“V2”] model, you can activate shell-escape by adding the following line
to one or more `[output]` sections in your [`Tectonic.toml`] file:

[“V2”]: https://tectonic-typesetting.github.io/book/latest/ref/v2cli.html
[`Tectonic.toml`]: https://tectonic-typesetting.github.io/book/latest/ref/tectonic-toml.html

```toml
[output]
name = 'default'
type = 'pdf'
shell_escape = true  # <== add this
```

The other major change associated with this release is for developers. The
Tectonic implementation has now been split into a number of specialized [Rust
crates][crate], each focusing on a specific piece of the overall Tectonic
functionality. Besides helping clarify and organize the large amount of code
that goes into Tectonic, this will make it easier for developers to create
Tectonic-based tools that use part of the codebase without having to depend on
every piece of it.

[crate]: https://doc.rust-lang.org/book/ch07-01-packages-and-crates.html

This change was made possible by adopting a new release automation tool called
[Cranko] that project lead [@pkgw] created last summer. Cranko is based on a
novel [“just-in-time versioning”][jitv] release workflow and extensive use of
Azure Pipelines continuous integration and deployment services — together these
make it feasible to manage versioning and releases of the 20 different crates
that now live within the Tectonic [monorepo]. This may not sound like the most
exciting kind of code to write, but Cranko has made it possible to almost
entirely automate the Tectonic release processes in a way that’s been nothing
short of transformative.

[Cranko]: https://pkgw.github.io/cranko/
[@pkgw]: https://github.com/pkgw
[jitv]: https://pkgw.github.io/cranko/book/latest/jit-versioning/index.html
[monorepo]: https://en.wikipedia.org/wiki/Monorepo

This change comes with a bit of a downside, in that there have been a lot of API
breaks in the `tectonic` crate, as numerous internal APIs have been improved and
rationalized. If you only use the [`tectonic::driver`] module, changes should be
minimal, but lots of support systems have changed. It is likely that there will
be additional breaks in subsequent releases as a few remaining subsystems are
split out. The good news is that the APIs in the new sub-crates should be much
better designed and better documented than many of their former incarnations in
the main crate.

[`tectonic::driver`]: https://docs.rs/tectonic/*/tectonic/driver/index.html

There’s the usual collection of smaller improvements as well:

- If a document referenced a filename that corresponded to a directory that
  lived on the filesystem, you could get a hard-to-interpret error. Now,
  directories are ignored when looking for files.
  ([#754], [#759], [@pkgw])
- A floating-point precision issue was fixed that broke the reproducibility of
  builds on 32-bit versus 64-bit systems
  ([#749], [#758], [@pkgw])
- Fix potential undefined behavior in the `tectonic_xdv` crate reported by
  [@sslab-gatech]
  ([#752], [#753], [@pkgw])
- Add the ability to customize the preamble, postamble, and index files in
  V2 documents ([#745], [#746], [@jeffa5])
- Add a V2 `tectonic -X watch` command to auto-rebuild documents when their
  source files get updated ([#719], [#734], [@jeffa5])
- Add an `--open` option to `tectonic -X build` to open the document(s)
  after the build finishes ([#109], [#733], [@jeffa5])
- The usual updates to dependencies, build fixes, and documentation tweaks

[#109]: https://github.com/tectonic-typesetting/tectonic/issues/109
[#719]: https://github.com/tectonic-typesetting/tectonic/issues/719
[#745]: https://github.com/tectonic-typesetting/tectonic/issues/745
[#749]: https://github.com/tectonic-typesetting/tectonic/issues/749
[#752]: https://github.com/tectonic-typesetting/tectonic/issues/752
[#754]: https://github.com/tectonic-typesetting/tectonic/issues/754
[#733]: https://github.com/tectonic-typesetting/tectonic/pull/733
[#734]: https://github.com/tectonic-typesetting/tectonic/pull/734
[#746]: https://github.com/tectonic-typesetting/tectonic/pull/746
[#753]: https://github.com/tectonic-typesetting/tectonic/pull/753
[#758]: https://github.com/tectonic-typesetting/tectonic/pull/758
[#759]: https://github.com/tectonic-typesetting/tectonic/pull/759
[@sslab-gatech]: https://github.com/sslab-gatech
[@jeffa5]: https://github.com/jeffa5


# tectonic 0.4.1 (2021-01-03)

- Add support for aarch64-apple-darwin when building with vcpkg
- Prototype release automation infrastructure to update the new
  [tectonic-bin](https://aur.archlinux.org/packages/tectonic-bin/) AUR package.


# tectonic 0.4.0 (2020-12-28)

- Introduce a prototype new “V2” command line interface, accessible by running
  Tectonic with an initial `-X` argument: `tectonic -X new`. This interface is
  oriented around a new document model defined by a `Tectonic.toml` definition
  file. Documentation is under development in [the
  book](https://tectonic-typesetting.github.io/book/latest/). Eventually, this
  new interface will become the default, after a migration period. It is
  currently fairly basic, but will be fleshed out in the 0.4.x release series.
- Handle USV 0xFFFF in `print()` (#678, #682, @burrbull, @pkgw)
- Update the Arch Linux `makedepends` definitions (#691, @snowinmars)
- Update various Cargo dependencies.


# tectonic 0.3.3 (2020-11-16)

- When testing whether the engine needs rerunning, compare the new file to the
  entire old file, not just the part that was read by the engine. Should fix
  unnecessary reruns in some less-common cases. (#679, #681, @pkgw)


# tectonic 0.3.2 (2020-11-14)

- Slightly alter how some filenames are looked up. Before, if the TeX code
  requested a file whose name contained an extension, e.g. `foo.bar`, if no such
  file was available in the bundle we gave up immediately. Now we also check for
  `foo.bar.tex` and friends. This fixes the `lipsum` package in TeXLive 2020.0
  (#669, #680, @pkgw), and quite possibly some other miscellaneous packages as
  well.


# tectonic 0.3.1 (2020-11-02)

- Fix compilation on Windows/MSVC (`sys/time.h` is not available)
- Don't print an empty `error:` line in the CLI (#665, #670)


# tectonic 0.3.0 (2020-11-01)

The 0.3 series updates the core Tectonic engines to align with the code in
[TeXLive 2020.0][tl2020.0]. The default “bundle” of support files will soon be
updated to match TeXLive 2020.0 as well. Standard usages should work if you use
an older version of Tectonic with the new bundle, and vice versa, but we
recommend that you update your installations to the 0.3 promptly if you can.

[tl2020.0]: https://www.tug.org/texlive/

This release introduces a straightforward but **breaking change** to the API of
the `tectonic` Rust crate, documented below.

For context, Tectonic’s core TeX implementation is forked from the [XeTeX]
engine. Accumulated changes to XeTeX are periodically reviewed and imported into
Tectonic, a process that must be done manually because Tectonic’s modernized
developer and user experiences demand a huge amount of customization. (The
scripts to support the first stage of this process may be found in the
[tectonic-staging] repository.) It has been a while since the last
synchronization, but this release incorporates the new changes introduced
between the last update and the release of TeXLive 2020.0.

[XeTeX]: https://tug.org/xetex/
[tectonic-staging]: https://github.com/tectonic-typesetting/tectonic-staging

The changes for TeXLive 2020.0 include:

- New low-level primitives including `\filemoddate`, `\filedump`,
  `\uniformvariate`, `\elapsedtime`, and a few others.
- Tweaks to how font design sizes are mapped to TeX values
- New magic numbers used in PDF last x/y position accounting,
  instead of `cur_[hv]_offset`.
- Don't `print_raw_char` in `show_context` with `trick_buf`
- Back up `cur_cs` in `scan_keyword` and `compare_strings`.
- Handle `XETEX_MATH_GIVEN` in `scan_something_internal`
- If encountering an unexpandable primitive in `scan_something_internal`,
  try to deal with it. Ditto for `scan_int`.
- Do something different with active characters in `str_toks_cat`
- Rework how file names are scanned.
- Defend against undefined eTeX registers in `main_control`
- Some `uc_hyph` tweak deep in the linebreaking algorithm

There are also numerous changes in Tectonic’s included `xdvipdfmx`.

The implementation of the `\filemoddate` API required a **breaking change** to
the API of the `tectonic` Rust crate:

- We needed to add more data to the data structures of the `MemoryIo` provider.
  Migration should be pretty easy: instead of `files` containing a bunch of
  `Vec<u8>`s, it now contains a bunch of `MemoryFileInfo` structs that contain a
  `Vec<u8>` field named `data`. So you just need to add some `.data` field
  accessors to existing code. This API clearly needs some polish to allow
  greater stability going forward.

Other changes:

- Issue a warning if `xdvipdfmx` needs to translate a VF font to PK format,
  which is unimplemented in Tectonic (it relies on `mktexpk`) and so causes
  failures on certain documents that work with XeTeX.
- The Windows [vcpkg]-based build is temporarily disabled, as vcpkg currently has
  [a debilitating issue][vcpkg-issue] relating to SSL on Windows.
- There is a new `-Z continue-on-errors` unstable option that tells the engine
  to emulate the classic TeX style of plunging on ahead even in the face of
  severe errors. This is a nice example of the possibilities unlocked by the new
  `-Z` infrastructure introduced in 0.2!

[vcpkg]: https://github.com/microsoft/vcpkg
[vcpkg-issue]: https://github.com/tectonic-typesetting/tectonic/issues/668


# tectonic 0.2.0 (2020-10-21)

The 0.2 series finally adds "unstable" `-Z` flags! These allow you to configure
engine options that are relatively low-level. The hope is to eventually set
these kinds of things in a `Tectonic.toml` file, so their use is mildly
discouraged, and long-term availability is not guaranteed. But there are plenty
of times when such flags can be helpful. The currently supported options are:

- `-Z min-crossrefs=<num>` controls the `-min-crossrefs` option of standalone `bibtex`
- `-Z paper-size=<spec>` lets you control the output paper size, rather than
  hardcoding it to be US Letter.

Enormous thanks to @ralismark for finally implementing this! (#657) Now that the
infrastructure is in place, suggestions for additional flags are more than
welcome.


# tectonic 0.1.17 (2020-10-13)

- Fix source-based installation by updating to cbindgen 0.15, after later
  releases in the 0.14 series were yanked (@qtfkwk, #656)
- Fix unreachable code in the CID/Type0 code (@burrbull, @pkgw, #639, #646)
- Update the `cargo vcpkg` build process to use a newer version of `vcpkg`, fixing
  Windows builds when msys2.org is unreliable (@pkgw).


# tectonic 0.1.16 (2020-10-02)

- Add a "plain" backend for reporting status, used when the program is not
  attached to a TTY. It will print out reports with colorization. (#636,
  @ralismark)
- Start adding infrastructure to automate the creation of bindings from the
  C/C++ code to the Rust code, using `cbindgen`. (#643, @ralismark)
- Update the code-coverage infrastructure to gather coverage information
  from invocations of the CLI executable inside the test suite (@pkgw)
- Fully automated deployment should really actually totally work this time.


# tectonic 0.1.15 (2020-09-10)

- Building on the work done in 0.1.13, we now capture and report diagnostics
  nearly everywhere! Great work contributed by @ralismark (#635).
- Yet more revisions to the automated deployment system. Maybe *this* will be
  the time that it all works (@pkgw, #637).


# tectonic 0.1.14 (2020-09-08)

- No code changes from 0.1.13. Just trying to iron out some of the automated
  deployment systems. Is this the time that the Arch Linux auto-deployment
  finally works??


# tectonic 0.1.13 (2020-09-07)

It has once more been a long time since the last release. But this new release
features a move to a new release automation framework, [Cranko], which is
intended to promote a more aggressive release policy going forward. Cranko is
the result of a *lot* of careful thinking and design — resulting in a scheme
called [just-in-time versioning][jitv] — and it should offer a tractable and
low-friction framework for making releases even when there are many crates in
one repository.

[Cranko]: https://github.com/pkgw/cranko
[jitv]: https://pkgw.github.io/cranko/book/latest/jit-versioning/

User-facing improvements:

- Select core TeX warnings — notably, over/underfull boxes — are now surfaced as
  Tectonic warnings, and not just reported in the detailed log files! The
  infrastructure is now available to capture many more such warnings as needed.
  (#625; @ralismark, @pkgw)
- Fix a few algorithmic mistakes introduced in manual editing of the C code.
  Great catches by @burrbull! (#617, #624)
- Improve log formatting with backticks around filenames and human-friendly file
  sizes (#539; @as-f)
- Fix segfaults (!) upon errors (#579, #606; @fmgoncalves)
- Default bibtex's `min_crossrefs` to 2, not 0 (#534; @jneem)
- Help debug "lost characters" with their detailed hex codes (#600; @pkgw)

Developer-facing improvements:

- CI system has been completely revamped to use [Cranko] and route entirely
  through Azure Pipelines. Maintainability should be massively improved (@pkgw)
- Releases should now include pre-built binaries for a variety of architectures
  (@pkgw).
- Switched to `app_dirs2`, since `app_dirs` is unmaintained (#620; @kornelski)
- Enable reproducible-ish builds through `cargo vcpkg` (#593; @mcgoo)
- Update to the 0.9 series of the `rust-crypto` packages (#596; @pkgw)
- Attempt to fix automated Arch Linux build (#587; @thomaseizinger)
- Fix a memory leak (#536; @elliott-wen)
- The usual large number of dependency updates with DependaBot.


# 0.1.12 (2019 Dec 6)

It has been just more than a year since the last Tectonic release, mainly
because I (@pkgw)
[started a new job](https://newton.cx/~peter/2018/operation-innovation/) that
has massively restructured how I spend my time. But that is not to say that
things have been quiet for Tectonic! I count 81 pull requests merged since
0.1.11. (Ignoring automated ones issued by Dependabot.)

User-facing improvements:

- Thanks to @efx we now have the beginnings of
  [a Tectonic book](https://tectonic-typesetting.github.io/book/)! It is
  currently very sparse, but we hope to gradually flesh it out. The book is
  updated automatically upon merges to `master` and with tagged releases as
  well (if @pkgw wired up the infrastructure correctly). (#427, #444, #445,
  #447, #505; @efx @PHPirates @pkgw)
- Tectonic’s caching scheme is now much smarter, saving a local copy of the
  table-of-contents file associated with each online bundle. This means that
  Tectonic doesn’t need to hit the network at all if a new file is referenced
  that is not present in the bundle, and saves a large download if a new
  needed file *is* present in the bundle. (#431; @rekka)
- Performance has been improved by avoiding the computation of SHA256 hashes
  for read-only files. Since these files are known not to change, we don’t
  have to monitor their contents. (#453; @rekka)
- Warnings are only flagged if they occur on the final pass of the TeX engine,
  since sometimes ones that occur in the first pass get fixed by subsequent
  reruns. (#458; @rekka)

There have been a *ton* of developer-facing improvements:

- Tectonic is now built using the Rust 2018 edition! (#388; @Mrmaxmeier)
- @Mrmaxmeier built an amazing system to start doing
  [crater](https://github.com/rust-lang/crater)-like runs of Tectonic on the
  [arxiv.org](https://arxiv.org) corpus, yielding bug fixes across the
  codebase including issues with obscure PNG formats. (#401; @Mrmaxmeier)
- It is now possible to build various statically-linked versions of Tectonic.
  One way to accomplish this is to turn off the new `serialization` Cargo
  feature. This eliminates the use of Rust “procedural macros” in the build
  process which in turn allows Tectonic to be built on statically-linked
  platforms. (Note, however, that it is possible to build Tectonic for
  statically-linked platforms *with* the serialization feature by
  cross-compiling it from a dynamically-linked platform. This is the tactic
  used by the Tectonic CI build system.) @efx also
  [wrote instructions for how to accomplish a mostly-static build on macOS using vcpkg](https://tectonic-typesetting.github.io/book/latest/cookbook/vcpkg.html)
  as well as
  [how to do it on Linux/musl using Docker](https://github.com/tectonic-typesetting/tectonic/tree/master/dist/docker/x86_64-alpine-linux-musl)
  (#260, #261, #325, #425, #451; @efx, @malbarbo, @pkgw)
- Tectonic now distributes a continuous-deployment
  [AppImage](https://appimage.org/) build. (#283, #285; @pkgw, @probonopd,
  @xtaniguchimasaya)
- The size of the binary has decreased somewhat by using a smaller collection
  of compression libraries; avoiding the use of exceptions and RTTI in the
  compiled C++ code; avoiding the use of the `aho_corasick` crate; and making
  the `toml` crate optional. (#428, #439, #440, #491; @malbarbo)
- Tectonic now uses the
  [reqwest](https://docs.rs/reqwest/0.10.0-alpha.2/reqwest/) crate as its HTTP
  backend instead of direct use of [hyper](https://hyper.rs/). Reqwest offers
  a simpler interface and adds better support for things like HTTP proxies and
  cookie handling. These new features do increase the binary
  size somewhat. (#330, @spl)
- Tectonic can now be built on `x86_64-pc-windows-msvc` by using
  [vcpkg](https://github.com/microsoft/vcpkg) to discover dependent libraries.
  This can be activated by setting the new environment variable
  `TECTONIC_DEP_BACKEND=vcpkg` during the build process. (#420; @mcgoo)
- Potential issues with cross-compilation are fixed by properly respecting
  `CARGO_TARGET_*` environment variables rather than using `cfg!()` macros,
  which have the wrong values in the `build.rs` script. This support is
  provided by a new `tectonic_cfg_support` crate that may be of interest to
  other projects. (#477; @pkgw @ratmice)
- Tectonic now comes with beta-level fuzzing support using
  [cargo-fuzz](https://github.com/rust-fuzz/cargo-fuzz). It is hoped that
  eventually this infrastructure will help identify and close some truly
  obscure and gnarly bugs in the Tectonic language implementation. At present,
  the usefulness of the fuzzer is limited by memory leaks within multiple
  reruns of the Tectonic engine, although in the process of setting up the
  fuzzer several egregious leaks were fixed. (#315; @cyplo @pkgw)
- The Rust codebase is now formatted according to
  [rustfmt](https://github.com/rust-lang/rustfmt) and generates no
  [clippy](https://github.com/rust-lang/rust-clippy) complaints, and the CI
  system now checs for these. (#282, #336, #337, #338, #339, #340, #341, #342,
  #343, #344, #345, #346, #347, #348, #349, #352, #353; @pkgw @spl)
- A new `profile` feature allows building a debug version of the program
  suitable for profiling. (#511; @ratmice)
- The test suite now covers the bibtex tool. (#407; @Mrmaxmeier)
- The test suite also now covers the local cache and tar bundle code. (#441;
  @rekka)
- The CLI client now parses arguments using the `structopt` crate. (#465, #474;
  @efx @Mrmaxmeier)
- A new `DirBundle` bundle backend provides a simple way for the engine to
  access a bunch of files in a directory, although it is not yet wired up
  to the CLI interface in a convenient way. (#492; @malbarbo)
- The current date tracked by the TeX engine is now settable from the Rust
  level. (#486; @Mrmaxmeier).
- More cleanups and symbolification of the C/C++ code (#317, #327, #350, #398;
  @Mrmaxmeier @pkgw @spl)
- C++ compilation on certain versions of g++ was fixed (#265; @pkgw)
- Fix deprecation warnings from the `error_chain` crate (#351; @spl)
- Improvements to the Travis CI infrastructure, output clarity, and
  reliability. (#354, #360, #362, #394, #424, #443; @efx @rekka @spl)
- Attempts were made to increase the reliability of the Circle CI build, which
  uses QEMU to compile Tectonic for a big-endian architecture. Unfortunately
  it still just times out sometimes. (#290, #296; @pkgw)
- The deprecated `tempdir` crate has been replaced with `tempfile`. (#387;
  @ratmice)
- Usage of `app_dirs` directories is now encapsulated better. (#429, #432;
  @malbarbo @rekka)
- Bugs in reading unusual PDF files were fixed. (#396; @pkgw)
- A missing space in bibtex error messages is now back. (#485; @jneem)
- A memory corruption issue in the bibtex engine was fixed. (#493; @jneem)


# 0.1.11 (2018 Nov 5)

This release is mainly about the following change:

- The URL embedded in the code that points to the default bundle has been
  changed to point to the archive.org domain. Hopefully this will result in
  more reliable service — there have been problems with SSL certificate
  updates on purl.org in the past
  ([#253](https://github.com/tectonic-typesetting/tectonic/pull/253)).

Developer-facing improvements:

- The main crate now provides an all-in-one function,
  `tectonic::latex_to_pdf()`, that does what it says, using “sensible”
  defaults. Run a full TeX processing session, end-to-end, in a single
  function call!
  ([#252](https://github.com/tectonic-typesetting/tectonic/pull/252))
- In support of the previous change, the behavior of the Rust code was changed
  to use a static global
  [mutex](https://doc.rust-lang.org/std/sync/struct.Mutex.html) to serialize
  invocations of the C/C++ engine implementations, which currently include
  massive amounts of global state and thus cannot be run in a multithreaded
  fashion. The recommended approach used to be for users of the library to
  provide such a mutex themselves. [@pkgw](https://github.com/pkgw) was
  initially reluctant to include such a mutex at the crate level since he
  feared the possibility of weird surprising behavior … but the *real* weird
  surprising behavior is when you try to run the engine in a multithreaded
  program and it blows up on you!
- *Also* in support of the previous change, the framework for running the test
  suite has been revamped and improved. We can now run doctests that invoke
  the full engine, and the tests of the executable artifacts now activate a
  special debug mode that prevents accesses of the network and/or the calling
  user’s personal resource file cache.
- The usual work on tidying the C/C++ code, and also more work towards the
  planned HTML output mode. Activating the experimental “semantic pagination”
  mode now alters the engine behavior in two key ways: it disables the
  linebreaker and custom output routines. This breaks processing of all extant
  documents, but [@pkgw](https://github.com/pkgw) believes that these changes
  are important steps toward reliable generation of HTML output.
  ([#237](https://github.com/tectonic-typesetting/tectonic/pull/237),
  [#239](https://github.com/tectonic-typesetting/tectonic/pull/239),
  [#245](https://github.com/tectonic-typesetting/tectonic/pull/245),
  [#250](https://github.com/tectonic-typesetting/tectonic/pull/250))


# 0.1.10 (2018 Sep 28)

This release is mainly about upgrading a dependency related to SSL/TLS to
increase the range of systems on which Tectonic can be compiled.

User-facing improvements:

- Tectonic now correctly handles Unicode filenames — even ones containing
  emoji! — without crashing
  ([#165](https://github.com/tectonic-typesetting/tectonic/pull/165)).

Developer/packager-facing improvements:

- Tectonic now depends on the 0.3.x series of
  [hyper-native-tls](https://crates.io/crates/hyper-native-tls), which can
  build against the 1.1.x series of [OpenSSL](https://www.openssl.org/).


# 0.1.9 (2018 Sep 15)

User-facing improvements:

- Tectonic is now available on Windows!
  ([#210](https://github.com/tectonic-typesetting/tectonic/pull/210),
  [#231](https://github.com/tectonic-typesetting/tectonic/pull/231)). There
  are likely to be rough edges to both the developer and user experience, but
  the test suite passes and Windows is now included in the CI infrastructure.
  Big thanks to new contributor [@crlf0710](https://github.com/crlf0710) who
  really got the ball rolling on this important milestone.
- Fully offline operation is now much improved:
  - There is a new `--only-cached` (AKA `-C`) option that will avoid all
    Internet connections
    ([#203](https://github.com/tectonic-typesetting/tectonic/pull/203)). While
    Tectonic takes pains to avoid needing an Internet connection when compiling
    documents, there are still times when you can get more done by explicitly
    preventing it from even trying to talk to the network.
  - The `--bundle` and `--web-bundle` options finally work again. The switch
    to on-the-fly generation of format files broke them due to an internal
    implementation problem; this has now been fixed
    ([[#181](https://github.com/tectonic-typesetting/tectonic/pull/181)).
  - If you put a `file://` URL into your Tectonic configuration file as your
    default bundle, Tectonic will now load it correctly
    ([#211](https://github.com/tectonic-typesetting/tectonic/pull/211)).

Internal improvements:

- Tectonic now avoids panicking from Rust into C code, which is not supported
  behavior ([#91](https://github.com/tectonic-typesetting/tectonic/pull/91)).
  Thanks to [@rekka](https://github.com/rekka) for persistence in getting this
  one across the finish line.
- Tectonic now avoids crashing when trying to open empty filenames
  ([#212](https://github.com/tectonic-typesetting/tectonic/pull/212)).

Developer-facing improvements:

- Tectonic is now more up-front about the fact that it requires Harfbuzz
  version 1.4 or higher.
- Much of the code that drives compilation for the CLI tool has been moved
  into the Tectonic library and has been made (more) reusable
  ([#184](https://github.com/tectonic-typesetting/tectonic/pull/184)). Thanks
  to new contributor [@jneem](https://github.com/jneem) for doing this!


# 0.1.8 (2018 Jun 17)

This release contains a variety of bugfixes and features-in-development.

User-facing improvements:

- A prominent warning is now emitted when missing characters are encountered
  in a font. The hope is that this will help un-confuse users who include
  Unicode characters in their input files without loading a Unicode-capable
  font. Before this change, such characters would just not appear in the
  output document.
- Fix the implementation of the DVI “POP” operator, which was broken due to a
  typo. This should fix various corner-case failures to generate output.
- The `.toc` and `.snm` output files emitted by Beamer are now treated as
  intermediate files, and therefore not saved to disk by default (contributed
  by Norbert Pozar).
- Various hardcoded `bibtex` buffer sizes are increased, allowing larger
  bibliographies to be handled.
- Format files are now stored uncompressed. The compression did not save a ton
  of disk space, but it did slow down debug builds significantly (contributed
  by @Mrmaxmeier).
- The C code has been synchronized with XeTeX as of its Subversion
  revision 46289. The chief difference from before is the use of newer
  [Harfbuzz](https://www.freedesktop.org/wiki/Software/HarfBuzz/) features for
  rendering OpenType math fonts, which should substantially improve “Unicode
  math” output.

Work towards HTML output:

- The first steps have been taken! In particular, the engine now has an
  internal flag to enable output to a new “SPX” format instead of XDV. SPX
  stands for Semantically Paginated XDV — based on my (PKGW’s) research, to
  achieve the best HTML output, the engine will have to emit intermediate data
  that are incompatible with XDV. At the moment, SPX is the same as XDV except
  with different identifying bytes, but this will change as the work towards
  excellent HTML output continues. The command-line tool does **not** provide
  access to this output format yet, so this work is currently purely internal.
- In addition, there is a stub engine called `spx2html` that will translate
  SPX to HTML. At the moment it is a barely-functional proof-of-concept hook,
  and it is not exposed to users.
- A new internal crate, `tectonic_xdv`, is added. It can parse XDV and SPX
  files, and is used by the `spx2html` engine.

Test suite improvements:

- The test suite now supports reliable byte-for-byte validation of PDF output
  files, through the following improvements:
  - It is now possible for the engine to disable PDF compression (contributed
    by @Mrmaxmeier).
  - `xdvipdfmx` gained a mode to reproducibly generate the “unique tags”
    associated with fonts.
- The testing support code is now centralized in a single crate (contributed
  by @Mrmaxmeier).
- Continuous integration (CI) coverage now includes Linux and a big-endian
  platform.
- The CI coverage now includes code coverage monitoring.

Internal improvements:

- Much of the command-line rebuild code has been moved inside the `tectonic`
  crate so that it can be reused in a library context (contributed by @jneem).

Improvements to the C code. As usual, there has been a great deal of tidying
that aims to make the code more readable and hackable without altering the
semantics. Many such changes are omitted below.

- Tectonic’s synchronization with XeTeX is now tracked in version control
  formally, by referencing the
  [tectonic_staging](https://github.com/tectonic-typesetting/tectonic-staging)
  repository as a Git submodule. It is not actually necessary to check out
  this submodule to build Tectonic, however.
- The C code now requires, and takes advantage of, features in the
  [C11](https://en.wikipedia.org/wiki/C11_(C_standard_revision)) revision of
  the language standard.
- All remaining pieces of C code that needed porting to the Rust I/O backend
  have been ported or removed.
- Virtually all hardcoded strings in the string pool have been removed
  (contributed by @Mrmaxmeier).
- The C code has been split into a few more files. Some subsystems, like the
  “shipout” code, use a lot of global variables that have been made static
  thanks to the splitting.
- A big effort to clarify the pervasive and unintuitive `memory_word`
  structure.
- Effort to tidy the `line_break()` function and significantly increase its
  readability. This is in support of the goal of producing HTML output, for
  which I believe it is going to be necessary to essentially defuse this
  function.


# 0.1.7 (2017 Nov 15)

(Copy-pasted from [the relevant forum post](https://tectonic.newton.cx/t/announcing-tectonic-0-1-7/76)).

This is a fairly modest release — things have been very quiet lately as real
life and the day job have dominated my time.

The most visible change is that I just figured out how to fix
[issue #58](https://github.com/tectonic-typesetting/tectonic/issues/58) —
Tectonic would fail to parse certain PDF images if one tried to include them
in a document. There was a bit of a silly bug in the Rust I/O layer that was
not getting exposed except in fairly specialized circumstances. It’s squashed
now! So certain documents that used to fail to compile should work now.

There’s also been yet more nice work behind the scenes by some of our
indefatigable contributors:

- @Mrmaxmeier contributed a whole bunch of cleanups to the C code as well as
  fixes that should allow you to generate multiple PDFs inside a single
  process.
- Ronny Chevalier updated the compilation infrastructure to work in parallel
  and in the end contributed some features to Rust’s upstream [gcc] crate!

There have been intermittent problems lately with the SSL certificate to the
purl.org domain which we use to seed the default “bundle” of LaTeX files. It’s
working for me at the moment, so it’s not totally busted, but the problem
seems to have come and gone over the past few weeks. See
[this thread](https://tectonic.newton.cx/t/problems-caused-by-expired-ssl-certificate-for-purl-org/75/1)
for more information and a workaround.


# 0.1.6 (2017 Jul 9)

(Copy-pasted from
[the relevant forum post](https://tectonic.newton.cx/t/announcing-tectonic-0-1-6/45)).

The version increment may be small but the project has seen an enormous amount
of work since the previous release, thanks to an awesome group of new
contributors. Here are some of the highlights:

- Tectonic is now available for installation on Arch Linux as
  [an AUR package](https://aur.archlinux.org/packages/tectonic/) and on macOS
  as [a Homebrew formula](http://brewformulas.org/Tectonic), thanks to the
  hard work of Alexander Bauer, Alexander Regueiro, Jan Tojnar, Kevin Yap, and
  @ilovezfs.
- The web fetching is more robust and safer, using HTTPS by default
  ([#69](https://github.com/tectonic-typesetting/tectonic/pull/69), Ronny
  Chevalier) and more properly handling CDN redirections
  ([#114](https://github.com/tectonic-typesetting/tectonic/pull/114),
  @Mrmaxmeier)
- Input and output filenames with spaces and non-local paths are now handled
  much better all around
  ([#44](https://github.com/tectonic-typesetting/tectonic/pull/44), Alexander
  Bauer; [#89](https://github.com/tectonic-typesetting/tectonic/pull/89),
  Norbert Pozar;
  [#94](https://github.com/tectonic-typesetting/tectonic/pull/94), Peter
  Williams)
- SyncTeX output is now fully supported, activated with the new `--synctex`
  option ([#55](https://github.com/tectonic-typesetting/tectonic/pull/55),
  [#73](https://github.com/tectonic-typesetting/tectonic/pull/73), Norbert
  Pozar)
- The output files can be placed in a directory other than the input directory
  if the new `--outdir` or `-o` option is specified
  ([#104](https://github.com/tectonic-typesetting/tectonic/pull/104), Felix
  Döring)
- Tectonic will cleanly process TeX code provided on standard input if the
  input path argument is `-`
  ([#94](https://github.com/tectonic-typesetting/tectonic/pull/94), Peter
  Williams)
- Tectonic's first new primitive,
  [\TectonicCodaTokens](https://tectonic.newton.cx/t/engine-extension-tectoniccodatokens/16),
  has been added to allow
  [boilerplate-free document processing](https://tectonic.newton.cx/t/boilerplate-free-latex-documents/29)
  (Peter Williams).
- The API docs can be, and are, built on [docs.rs](https://docs.rs/tectonic)
  as of this release.

Furthermore, I've launched a
[Tectonic forum site](https://tectonic.newton.cx/) (running an instance of the
[Discourse.org](https://www.discourse.org/) software). This is a bit of an
experiment since the project is so young and there are of course other venues,
like [GitHub issues](https://github.com/tectonic-typesetting/tectonic/issues)
and the [TeX StackExchange](https://tex.stackexchange.com/), for having
relevant discussions. But, by launching the Discourse site, we gain a venue
for project news (like this announcement!), more open-ended technical
discussions, Tectonic-specific tips and tricks that may not fit the
StackExchange model, and a knowledge base of answers to the roadblocks that
are so common in the TeX/LaTeX ecosystem. We hope that the forums will become
a valuable complement to the other community areas that are already out there.

Here are some more improvements since the 0.1.5 release:

- Some early work has occurred to make it possible to build Tectonic on
  Android ([#105](https://github.com/tectonic-typesetting/tectonic/pull/105),
  Marco Barbosa)
- The project’s build infrastructure is now more efficient
  ([#60](https://github.com/tectonic-typesetting/tectonic/pull/60), Norbert
  Pozar; [#116](https://github.com/tectonic-typesetting/tectonic/pull/116),
  Ronny Chevalier)
- The style of the translated C code has been improved enormously thanks to
  both manual interventions and the use of the neat tool
  [Coccinelle](http://coccinelle.lip6.fr/), reducing warnings and increasing
  cleanliness and portability
  ([#66](https://github.com/tectonic-typesetting/tectonic/pull/66),
  [#76](https://github.com/tectonic-typesetting/tectonic/pull/76),
  [#83](https://github.com/tectonic-typesetting/tectonic/pull/83),
  [#92](https://github.com/tectonic-typesetting/tectonic/pull/92),
  [#107](https://github.com/tectonic-typesetting/tectonic/pull/107),
  [#112](https://github.com/tectonic-typesetting/tectonic/pull/112), Ronny
  Chevalier;
  [#105](https://github.com/tectonic-typesetting/tectonic/pull/105), Norbert
  Pozar; [#94](https://github.com/tectonic-typesetting/tectonic/pull/94),
  [#98](https://github.com/tectonic-typesetting/tectonic/pull/98), Peter
  Williams )
- The test suite now covers behaviors of the Tectonic command-line program
  itself ([#84](https://github.com/tectonic-typesetting/tectonic/pull/84),
  Alexander Bauer)
- We now correctly run `bibtex` when using the `amsrefs` package
  ([#48](https://github.com/tectonic-typesetting/tectonic/pull/48), Norbert
  Pozar)
- Tectonic will correctly try a wider variety of file extensions when trying
  to open resources
  ([#93](https://github.com/tectonic-typesetting/tectonic/pull/93), Marek
  Šuppa; [#100](https://github.com/tectonic-typesetting/tectonic/pull/100),
  Norbert Pozar)
- Cached bundle files are now made read-only
  ([#55](https://github.com/tectonic-typesetting/tectonic/pull/55), Alexander
  Bauer)
- We’ve fixed a subtle path handling issue that was harming generation of the
  standard LaTeX format
  ([#77](https://github.com/tectonic-typesetting/tectonic/pull/77), Norbert
  Pozar)
- Very large bibliographies are now better supported
  ([#87](https://github.com/tectonic-typesetting/tectonic/pull/87), Marek
  Šuppa)
- The UI now makes it clearer that network failures are not likely Tectonic’s
  fault ([#88](https://github.com/tectonic-typesetting/tectonic/pull/88),
  Marek Šuppa)
- It is now theoretically possible to load Omega font metrics files
  ([#97](https://github.com/tectonic-typesetting/tectonic/pull/97), Peter
  Williams)
- Output log files are now produced if `--keep-logs` is specified and an error
  occurs ([#103](https://github.com/tectonic-typesetting/tectonic/pull/103),
  Norbert Pozar)

There are a few known problems with this release:

- Tectonic doesn’t support HTTP proxies, and in some parts of the world you
  can’t access the [purl.org](https://purl.org/) website that Tectonic checks
  for its bundle. You can work around this by
  [creating a custom configuration file](https://tectonic.newton.cx/t/how-to-use-tectonic-if-you-can-t-access-purl-org/44).
- Tectonic doesn’t have a mechanism to invoke the
  [biber](http://biblatex-biber.sourceforge.net/) tool, so it cannot easily
  work for anyone that uses
  [biblatex](http://mirrors.rit.edu/CTAN/help/Catalogue/entries/biblatex.html).
  This is a common complaint so it would be great to see a workaround be
  devised
  ([relevant issue](https://github.com/tectonic-typesetting/tectonic/issues/35))!

Enormous thanks are in order to everyone who’s started contributing to the
project.


# Previous releases

Are not documented here. Consult the Git history.<|MERGE_RESOLUTION|>--- conflicted
+++ resolved
@@ -1,6 +1,4 @@
-<<<<<<< HEAD
-=======
-# rc: minor bump
+# tectonic 0.14.0 (2023-06-12)
 
 This release features a significant, but hopefully invisible, change: Tectonic’s
 BibTeX engine has been partially translated from C to Rust ([#1032], [#1037],
@@ -44,7 +42,6 @@
 [tectonic-on-arXiv]: https://github.com/Mrmaxmeier/tectonic-on-arXiv
 
 
->>>>>>> aba764e7
 # tectonic 0.13.1 (2023-05-22)
 
 - Fix a bug introduced in the previous release where custom commands in the
