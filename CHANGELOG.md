--- conflicted
+++ resolved
@@ -1,6 +1,4 @@
-<<<<<<< HEAD
-=======
-# rc: micro bump
+# tectonic 0.13.1 (2023-05-22)
 
 - Fix a bug introduced in the previous release where custom commands in the
   `tectonic -X watch` mode broke (reported by [@LudvigHz] in [#1040], fixed by
@@ -19,7 +17,6 @@
 
 
 
->>>>>>> dbacfe13
 # tectonic 0.13.0 (2023-05-18)
 
 This release of Tectonic adds some quality-of-life features and improves the
