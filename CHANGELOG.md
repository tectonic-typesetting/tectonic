--- conflicted
+++ resolved
@@ -1,6 +1,4 @@
-<<<<<<< HEAD
-=======
-# rc: minor bump
+# tectonic 0.15.0 (2024-02-05)
 
 This release contains a grab-bag of nice improvements:
 
@@ -70,7 +68,6 @@
 [@felixonmars]: https://github.com/felixonmars
 
 
->>>>>>> 9c23117b
 # tectonic 0.14.1 (2023-06-15)
 
 This is a bugfix release:
